--- conflicted
+++ resolved
@@ -8,11 +8,7 @@
   import Ecto.Query, only: [from: 2, subquery: 1]
 
   alias Ecto.{Changeset, Multi, Repo}
-<<<<<<< HEAD
-  alias Explorer.Chain.{Address, Block, Import, InternalTransaction, Log, Transaction}
-=======
-  alias Explorer.Chain.{Address, Block, Import, Log, PendingBlockOperation, TokenTransfer, Transaction}
->>>>>>> 2d2873c5
+  alias Explorer.Chain.{Address, Block, Import, Log, PendingBlockOperation, Transaction}
   alias Explorer.Chain.Block.Reward
   alias Explorer.Chain.Import.Runner
   alias Explorer.Chain.Import.Runner.Address.CurrentTokenBalances
@@ -312,18 +308,6 @@
       {:error, %{exception: postgrex_error, consensus_block_numbers: consensus_block_numbers}}
   end
 
-<<<<<<< HEAD
-  defp remove_nonconsensus_internal_transactions(repo, forked_transaction_hashes, %{timeout: timeout}) do
-    query =
-      from(
-        internal_transaction in InternalTransaction,
-        where: internal_transaction.transaction_hash in ^forked_transaction_hashes,
-        select: %{transaction_hash: internal_transaction.transaction_hash},
-        # Enforce InternalTransaction ShareLocks order (see docs: sharelocks.md)
-        order_by: [
-          internal_transaction.transaction_hash,
-          internal_transaction.index
-=======
   defp new_pending_operations(repo, nonconsensus_hashes, hashes, %{timeout: timeout, timestamps: timestamps}) do
     sorted_pending_ops =
       nonconsensus_hashes
@@ -344,50 +328,6 @@
       timeout: timeout,
       timestamps: timestamps
     )
-  end
-
-  defp remove_nonconsensus_token_transfers(repo, forked_transaction_hashes, %{timeout: timeout}) do
-    ordered_token_transfers =
-      from(
-        token_transfer in TokenTransfer,
-        where: token_transfer.transaction_hash in ^forked_transaction_hashes,
-        select: token_transfer.transaction_hash,
-        # Enforce TokenTransfer ShareLocks order (see docs: sharelocks.md)
-        order_by: [
-          token_transfer.transaction_hash,
-          token_transfer.log_index
->>>>>>> 2d2873c5
-        ],
-        lock: "FOR UPDATE"
-      )
-
-<<<<<<< HEAD
-    delete_query =
-      from(
-        i in InternalTransaction,
-        join: s in subquery(query),
-        on: i.transaction_hash == s.transaction_hash,
-        select: map(i, [:transaction_hash, :index])
-      )
-
-    {_count, deleted_internal_transactions} = repo.delete_all(delete_query, timeout: timeout)
-
-    {:ok, deleted_internal_transactions}
-=======
-    query =
-      from(token_transfer in TokenTransfer,
-        select: map(token_transfer, [:transaction_hash, :log_index]),
-        inner_join: ordered_token_transfer in subquery(ordered_token_transfers),
-        on: ordered_token_transfer.transaction_hash == token_transfer.transaction_hash
-      )
-
-    {_count, deleted_token_transfers} = repo.delete_all(query, timeout: timeout)
-
-    {:ok, deleted_token_transfers}
->>>>>>> 2d2873c5
-  rescue
-    postgrex_error in Postgrex.Error ->
-      {:error, %{exception: postgrex_error, transactions: forked_transaction_hashes}}
   end
 
   defp remove_nonconsensus_logs(repo, forked_transaction_hashes, %{timeout: timeout}) do
