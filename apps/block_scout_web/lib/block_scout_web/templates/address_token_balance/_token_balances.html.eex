--- conflicted
+++ resolved
@@ -11,29 +11,7 @@
         id="dropdown-tokens"
         aria-haspopup="true"
         aria-expanded="false"
-        class="btn-dropdown-line basic dropdown-toggle"
-<<<<<<< HEAD
-        style="text-decoration: none;">
-
-      <span data-tokens-count><%= tokens_count_title(@token_balances) %></span>
-    </a>
-    <%= if @conn.request_path |> String.contains?("/tokens") do %>
-      <a href="#tokens">
-        <i class="fas fa-wallet" style="line-height: 36px;"></i>
-      </a>
-    <% else %>
-      <a href="<%= AccessHelpers.get_path(@conn, :address_token_path, :index, @address_hash) %>#tokens">
-        <i class="fas fa-wallet" style="line-height: 36px;"></i>
-      </a>
-    <% end %>
-    <%= if @token_balances do %>
-        <div class="ml-2" style="line-height: 36px;">
-          (<span data-test="address-tokens-worth" data-usd-value=<%= address_tokens_usd_sum_cache(@address_hash, @token_balances) %>></span>)
-        </div>
-    <% end %>  
-  <% else %>
-    <span data-tokens-count style="line-height: 36px;"><%= tokens_count_title(@token_balances) %></span>
-=======
+        class="btn-dropdown-line large dropdown-toggle"
         style="text-decoration: none; height: 31px; padding: 0 10px;">
 
       <span data-tokens-count><%= tokens_count_title(@token_balances) %></span>
@@ -58,7 +36,6 @@
     <% end %>
   <% else %>
     <span data-tokens-count style="line-height: 31px;"><%= tokens_count_title(@token_balances) %></span>
->>>>>>> 15495517
   <% end %>
 
   <div class="dropdown-menu dropdown-menu-right token-balance-dropdown p-0" aria-labelledby="dropdown-tokens">
