--- conflicted
+++ resolved
@@ -11,11 +11,7 @@
 
   alias Explorer.Celo.AccountReader
   alias Explorer.Chain
-<<<<<<< HEAD
-  alias Explorer.Chain.{CeloParams, CeloValidatorHistory}
-=======
-  alias Explorer.Chain.{CeloValidatorHistory, CeloValidatorStatus}
->>>>>>> 809da147
+  alias Explorer.Chain.{CeloParams, CeloValidatorHistory, CeloValidatorStatus}
 
   alias Indexer.BufferedTask
   alias Indexer.Fetcher.Util
@@ -152,32 +148,30 @@
           {failed, success ++ success2}
       end)
 
-<<<<<<< HEAD
-    {_failed2, success_params} =
-=======
-    {_, success_status} =
->>>>>>> 809da147
+    {_failed2, success_status} =
       Enum.reduce(blocks, {[], []}, fn
         %{error: _error} = block, {failed, success} ->
           {[block | failed], success}
 
         block, {failed, success} ->
-<<<<<<< HEAD
+          {_, success2} = get_status_items(block)
+          {failed, success ++ success2}
+      end)
+
+    {_failed2, success_params} =
+      Enum.reduce(blocks, {[], []}, fn
+        %{error: _error} = block, {failed, success} ->
+          {[block | failed], success}
+
+        block, {failed, success} ->
           {_, success2} = get_params(block)
-=======
-          {_, success2} = get_status_items(block)
->>>>>>> 809da147
           {failed, success ++ success2}
       end)
 
     import_params = %{
-<<<<<<< HEAD
-      celo_validator_history: %{params: success},
       celo_params: %{params: success_params},
-=======
       celo_validator_history: %{params: success_history},
       celo_validator_status: %{params: success_status},
->>>>>>> 809da147
       timeout: :infinity
     }
 
