--- conflicted
+++ resolved
@@ -2,11 +2,8 @@
 
 ### Features
 
-<<<<<<< HEAD
 - [#1815](https://github.com/poanetwork/blockscout/pull/1815) - able to search without prefix "0x"
-=======
 - [#1806](https://github.com/poanetwork/blockscout/pull/1806) - verify contracts with a post request
->>>>>>> 041f8975
 
 ### Fixes
 
