--- conflicted
+++ resolved
@@ -37,7 +37,7 @@
     data = fetch_validator_data(address)
 
     case data["getValidator"] do
-      {:ok, [_, affiliation, score]} <- data["getValidator"] ->
+      {:ok, [_, affiliation, score]} ->
         {:ok,
          %{
            address: address,
@@ -84,28 +84,17 @@
     end
   end
 
-<<<<<<< HEAD
   def validator_history(block_number) do
-    with data = fetch_validators(block_number),
-         {:ok, [validators]} <- data["currentValidators"] do
-      list =
+    data = fetch_validators(block_number)
+
+    case data["currentValidators"] do
+      {:ok, [validators]} ->
+        list =
         validators
         |> Enum.with_index()
         |> Enum.map(fn {addr, idx} -> %{address: addr, index: idx} end)
 
       {:ok, %{validators: list}}
-=======
-  def validator_history(%{block_number: _block_number}) do
-    data = fetch_validators()
-
-    case data["currentValidators"] do
-      {:ok, [validators]} ->
-        {:ok,
-         %{
-           validators: validators
-         }}
->>>>>>> ba7cfab3
-    else
       _ -> :error
     end
   end
@@ -142,17 +131,8 @@
     data
   end
 
-<<<<<<< HEAD
   defp fetch_validators(bn) do
     data = call_methods([{:election, "currentValidators", []}], bn)
-=======
-  defp fetch_validators(_bn) do
-    data =
-      call_methods([
-        {:validators, "currentValidators", []}
-      ])
-
->>>>>>> ba7cfab3
     data
   end
 
