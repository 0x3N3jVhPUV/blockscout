## Current

### Features
<<<<<<< HEAD
- [#2679](https://github.com/poanetwork/blockscout/pull/2679) - added fixed height for card chain blocks and card chain transactions 
=======
- [#2678](https://github.com/poanetwork/blockscout/pull/2678) - fixed dashboard banner height bug
>>>>>>> 943f030d
- [#2672](https://github.com/poanetwork/blockscout/pull/2672) - added new theme for xUSDT 

### Fixes

### Chore


## 2.0.4-beta

### Features
- [#2636](https://github.com/poanetwork/blockscout/pull/2636) - Execute all address' transactions page queries in parallel
- [#2596](https://github.com/poanetwork/blockscout/pull/2596) - support AuRa's empty step reward type
- [#2588](https://github.com/poanetwork/blockscout/pull/2588) - add verification submission comment
- [#2505](https://github.com/poanetwork/blockscout/pull/2505) - support POA Network emission rewards
- [#2581](https://github.com/poanetwork/blockscout/pull/2581) - Add generic Map-like Cache behaviour and implementation
- [#2561](https://github.com/poanetwork/blockscout/pull/2561) - Add token's type to the response of tokenlist method
- [#2555](https://github.com/poanetwork/blockscout/pull/2555) - find and show decoding candidates for logs
- [#2499](https://github.com/poanetwork/blockscout/pull/2499) - import emission reward ranges
- [#2497](https://github.com/poanetwork/blockscout/pull/2497) - Add generic Ordered Cache behaviour and implementation

### Fixes
- [#2659](https://github.com/poanetwork/blockscout/pull/2659) - Multipurpose front-end part update
- [#2640](https://github.com/poanetwork/blockscout/pull/2640) - SVG network icons
- [#2635](https://github.com/poanetwork/blockscout/pull/2635) - optimize ERC721 inventory query
- [#2626](https://github.com/poanetwork/blockscout/pull/2626) - Fixing 2 Mobile UI Issues
- [#2623](https://github.com/poanetwork/blockscout/pull/2623) - fix a blinking test
- [#2616](https://github.com/poanetwork/blockscout/pull/2616) - deduplicate coin history records by delta
- [#2613](https://github.com/poanetwork/blockscout/pull/2613) - fix getminedblocks rpc endpoint
- [#2612](https://github.com/poanetwork/blockscout/pull/2612) - Add cache updating independently from Indexer
- [#2610](https://github.com/poanetwork/blockscout/pull/2610) - use CoinGecko instead of CoinMarketcap for exchange rates
- [#2592](https://github.com/poanetwork/blockscout/pull/2592) - process new metadata format for whisper
- [#2591](https://github.com/poanetwork/blockscout/pull/2591) - Fix url error in API page
- [#2572](https://github.com/poanetwork/blockscout/pull/2572) - Ease non-critical css
- [#2570](https://github.com/poanetwork/blockscout/pull/2570) - Network icons preload
- [#2569](https://github.com/poanetwork/blockscout/pull/2569) - do not fetch emission rewards for transactions csv exporter
- [#2568](https://github.com/poanetwork/blockscout/pull/2568) - filter pending token transfers
- [#2564](https://github.com/poanetwork/blockscout/pull/2564) - fix first page button for uncles and reorgs
- [#2563](https://github.com/poanetwork/blockscout/pull/2563) - Fix view less transfers button
- [#2538](https://github.com/poanetwork/blockscout/pull/2538) - fetch the last not empty coin balance records
- [#2468](https://github.com/poanetwork/blockscout/pull/2468) - fix confirmations for non consensus blocks

### Chore
- [#2646](https://github.com/poanetwork/blockscout/pull/2646) - Added Xerom to list of Additional Chains using BlockScout
- [#2634](https://github.com/poanetwork/blockscout/pull/2634) - add Lukso to networks dropdown
- [#2617](https://github.com/poanetwork/blockscout/pull/2617) - skip cache update if there are no blocks inserted
- [#2611](https://github.com/poanetwork/blockscout/pull/2611) - fix js dependency vulnerabilities
- [#2594](https://github.com/poanetwork/blockscout/pull/2594) - do not start genesis data fetching periodically
- [#2590](https://github.com/poanetwork/blockscout/pull/2590) - restore backward compatablity with old releases
- [#2577](https://github.com/poanetwork/blockscout/pull/2577) - Need recompile column in the env vars table
- [#2574](https://github.com/poanetwork/blockscout/pull/2574) - limit request body in json rpc error
- [#2566](https://github.com/poanetwork/blockscout/pull/2566) - upgrade absinthe phoenix


## 2.0.3-beta

### Features
- [#2433](https://github.com/poanetwork/blockscout/pull/2433) - Add a functionality to try Eth RPC methods in the documentation
- [#2529](https://github.com/poanetwork/blockscout/pull/2529) - show both eth value and token transfers on transaction overview page
- [#2376](https://github.com/poanetwork/blockscout/pull/2376) - Split API and WebApp routes
- [#2477](https://github.com/poanetwork/blockscout/pull/2477) - aggregate token transfers on transaction page
- [#2458](https://github.com/poanetwork/blockscout/pull/2458) - Add LAST_BLOCK var to add ability indexing in the range of blocks
- [#2456](https://github.com/poanetwork/blockscout/pull/2456) - fetch pending transactions for geth
- [#2403](https://github.com/poanetwork/blockscout/pull/2403) - Return gasPrice field at the result of gettxinfo method

### Fixes
- [#2562](https://github.com/poanetwork/blockscout/pull/2562) - Fix dark theme flickering
- [#2560](https://github.com/poanetwork/blockscout/pull/2560) - fix slash before not empty path in docs
- [#2559](https://github.com/poanetwork/blockscout/pull/2559) - fix rsk total supply for empty exchange rate
- [#2553](https://github.com/poanetwork/blockscout/pull/2553) - Dark theme import to the end of sass
- [#2550](https://github.com/poanetwork/blockscout/pull/2550) - correctly encode decimal values for frontend
- [#2549](https://github.com/poanetwork/blockscout/pull/2549) - Fix wrong colour of tooltip
- [#2548](https://github.com/poanetwork/blockscout/pull/2548) - CSS preload support in Firefox
- [#2547](https://github.com/poanetwork/blockscout/pull/2547) - do not show eth value if it's zero on the transaction overview page
- [#2543](https://github.com/poanetwork/blockscout/pull/2543) - do not hide search input during logs search
- [#2524](https://github.com/poanetwork/blockscout/pull/2524) - fix dark theme validator data styles
- [#2532](https://github.com/poanetwork/blockscout/pull/2532) - don't show empty token transfers on the transaction overview page
- [#2528](https://github.com/poanetwork/blockscout/pull/2528) - fix coin history chart data
- [#2520](https://github.com/poanetwork/blockscout/pull/2520) - Hide loading message when fetching is failed
- [#2523](https://github.com/poanetwork/blockscout/pull/2523) - Avoid importing internal_transactions of pending transactions
- [#2519](https://github.com/poanetwork/blockscout/pull/2519) - enable `First` page button in pagination
- [#2518](https://github.com/poanetwork/blockscout/pull/2518) - create suggested indexes
- [#2517](https://github.com/poanetwork/blockscout/pull/2517) - remove duplicate indexes
- [#2515](https://github.com/poanetwork/blockscout/pull/2515) - do not aggregate NFT token transfers
- [#2514](https://github.com/poanetwork/blockscout/pull/2514) - Isolating of staking dapp css && extracting of non-critical css
- [#2512](https://github.com/poanetwork/blockscout/pull/2512) - alert link fix
- [#2509](https://github.com/poanetwork/blockscout/pull/2509) - value-ticker gaps fix
- [#2508](https://github.com/poanetwork/blockscout/pull/2508) - logs view columns fix
- [#2506](https://github.com/poanetwork/blockscout/pull/2506) - fix two active tab in the top menu
- [#2503](https://github.com/poanetwork/blockscout/pull/2503) - Mitigate autocompletion library influence to page loading performance
- [#2502](https://github.com/poanetwork/blockscout/pull/2502) - increase reward task timeout
- [#2463](https://github.com/poanetwork/blockscout/pull/2463) - dark theme fixes
- [#2496](https://github.com/poanetwork/blockscout/pull/2496) - fix docker build
- [#2495](https://github.com/poanetwork/blockscout/pull/2495) - fix logs for indexed chain
- [#2459](https://github.com/poanetwork/blockscout/pull/2459) - fix top addresses query
- [#2425](https://github.com/poanetwork/blockscout/pull/2425) - Force to show address view for checksummed address even if it is not in DB
- [#2551](https://github.com/poanetwork/blockscout/pull/2551) - Correctly handle dynamically created Bootstrap tooltips

### Chore
- [#2554](https://github.com/poanetwork/blockscout/pull/2554) - remove extra slash for endpoint url in docs
- [#2552](https://github.com/poanetwork/blockscout/pull/2552) - remove brackets for token holders percentage
- [#2507](https://github.com/poanetwork/blockscout/pull/2507) - update minor version of ecto, ex_machina, phoenix_live_reload
- [#2516](https://github.com/poanetwork/blockscout/pull/2516) - update absinthe plug from fork
- [#2473](https://github.com/poanetwork/blockscout/pull/2473) - get rid of cldr warnings
- [#2402](https://github.com/poanetwork/blockscout/pull/2402) - bump otp version to 22.0
- [#2492](https://github.com/poanetwork/blockscout/pull/2492) - hide decoded row if event is not decoded
- [#2490](https://github.com/poanetwork/blockscout/pull/2490) - enable credo duplicated code check
- [#2432](https://github.com/poanetwork/blockscout/pull/2432) - bump credo version
- [#2457](https://github.com/poanetwork/blockscout/pull/2457) - update mix.lock
- [#2435](https://github.com/poanetwork/blockscout/pull/2435) - Replace deprecated extract-text-webpack-plugin with mini-css-extract-plugin
- [#2450](https://github.com/poanetwork/blockscout/pull/2450) - Fix clearance of logs and node_modules folders in clearing script
- [#2434](https://github.com/poanetwork/blockscout/pull/2434) - get rid of timex warnings
- [#2402](https://github.com/poanetwork/blockscout/pull/2402) - bump otp version to 22.0
- [#2373](https://github.com/poanetwork/blockscout/pull/2373) - Add script to validate internal_transactions constraint for large DBs


## 2.0.2-beta

### Features
- [#2412](https://github.com/poanetwork/blockscout/pull/2412) - dark theme
- [#2399](https://github.com/poanetwork/blockscout/pull/2399) - decode verified smart contract's logs
- [#2391](https://github.com/poanetwork/blockscout/pull/2391) - Controllers Improvements
- [#2379](https://github.com/poanetwork/blockscout/pull/2379) - Disable network selector when is empty
- [#2374](https://github.com/poanetwork/blockscout/pull/2374) - decode constructor arguments for verified smart contracts
- [#2366](https://github.com/poanetwork/blockscout/pull/2366) - paginate eth logs
- [#2360](https://github.com/poanetwork/blockscout/pull/2360) - add default evm version to smart contract verification
- [#2352](https://github.com/poanetwork/blockscout/pull/2352) - Fetch rewards in parallel with transactions
- [#2294](https://github.com/poanetwork/blockscout/pull/2294) - add healthy block period checking endpoint
- [#2324](https://github.com/poanetwork/blockscout/pull/2324) - set timeout for loading message on the main page

### Fixes
- [#2421](https://github.com/poanetwork/blockscout/pull/2421) - Fix hiding of loader for txs on the main page
- [#2420](https://github.com/poanetwork/blockscout/pull/2420) - fetch data from cache in healthy endpoint
- [#2416](https://github.com/poanetwork/blockscout/pull/2416) - Fix "page not found" handling in the router
- [#2413](https://github.com/poanetwork/blockscout/pull/2413) - remove outer tables for decoded data
- [#2410](https://github.com/poanetwork/blockscout/pull/2410) - preload smart contract for logs decoding
- [#2405](https://github.com/poanetwork/blockscout/pull/2405) - added templates for table loader and tile loader
- [#2398](https://github.com/poanetwork/blockscout/pull/2398) - show only one decoded candidate
- [#2389](https://github.com/poanetwork/blockscout/pull/2389) - Reduce Lodash lib size (86% of lib methods are not used)
- [#2388](https://github.com/poanetwork/blockscout/pull/2388) - add create2 support to geth's js tracer
- [#2387](https://github.com/poanetwork/blockscout/pull/2387) - fix not existing keys in transaction json rpc
- [#2378](https://github.com/poanetwork/blockscout/pull/2378) - Page performance: exclude moment.js localization files except EN, remove unused css
- [#2368](https://github.com/poanetwork/blockscout/pull/2368) - add two columns of smart contract info
- [#2375](https://github.com/poanetwork/blockscout/pull/2375) - Update created_contract_code_indexed_at on transaction import conflict
- [#2346](https://github.com/poanetwork/blockscout/pull/2346) - Avoid fetching internal transactions of blocks that still need refetching
- [#2350](https://github.com/poanetwork/blockscout/pull/2350) - fix invalid User agent headers
- [#2345](https://github.com/poanetwork/blockscout/pull/2345) - do not override existing market records
- [#2337](https://github.com/poanetwork/blockscout/pull/2337) - set url params for prod explicitly
- [#2341](https://github.com/poanetwork/blockscout/pull/2341) - fix transaction input json encoding
- [#2311](https://github.com/poanetwork/blockscout/pull/2311) - fix market history overriding with zeroes
- [#2310](https://github.com/poanetwork/blockscout/pull/2310) - parse url for api docs
- [#2299](https://github.com/poanetwork/blockscout/pull/2299) - fix interpolation in error message
- [#2303](https://github.com/poanetwork/blockscout/pull/2303) - fix transaction csv download link
- [#2304](https://github.com/poanetwork/blockscout/pull/2304) - footer grid fix for md resolution
- [#2291](https://github.com/poanetwork/blockscout/pull/2291) - dashboard fix for md resolution, transactions load fix, block info row fix, addresses page issue, check mark issue
- [#2326](https://github.com/poanetwork/blockscout/pull/2326) - fix nested constructor arguments

### Chore
- [#2422](https://github.com/poanetwork/blockscout/pull/2422) - check if address_id is binary in token_transfers_csv endpoint
- [#2418](https://github.com/poanetwork/blockscout/pull/2418) - Remove parentheses in market cap percentage
- [#2401](https://github.com/poanetwork/blockscout/pull/2401) - add ENV vars to manage updating period of average block time and market history cache
- [#2363](https://github.com/poanetwork/blockscout/pull/2363) - add parameters example for eth rpc
- [#2342](https://github.com/poanetwork/blockscout/pull/2342) - Upgrade Postgres image version in Docker setup
- [#2325](https://github.com/poanetwork/blockscout/pull/2325) - Reduce function input to address' hash only where possible
- [#2323](https://github.com/poanetwork/blockscout/pull/2323) - Group Explorer caches
- [#2305](https://github.com/poanetwork/blockscout/pull/2305) - Improve Address controllers
- [#2302](https://github.com/poanetwork/blockscout/pull/2302) - fix names for xDai source
- [#2289](https://github.com/poanetwork/blockscout/pull/2289) - Optional websockets for dev environment
- [#2307](https://github.com/poanetwork/blockscout/pull/2307) - add GoJoy to README
- [#2293](https://github.com/poanetwork/blockscout/pull/2293) - remove request idle timeout configuration
- [#2255](https://github.com/poanetwork/blockscout/pull/2255) - bump elixir version to 1.9.0


## 2.0.1-beta

### Features
- [#2283](https://github.com/poanetwork/blockscout/pull/2283) - Add transactions cache
- [#2182](https://github.com/poanetwork/blockscout/pull/2182) - add market history cache
- [#2109](https://github.com/poanetwork/blockscout/pull/2109) - use bigger updates instead of `Multi` transactions in BlocksTransactionsMismatch
- [#2075](https://github.com/poanetwork/blockscout/pull/2075) - add blocks cache
- [#2151](https://github.com/poanetwork/blockscout/pull/2151) - hide dropdown menu then other networks list is empty
- [#2191](https://github.com/poanetwork/blockscout/pull/2191) - allow to configure token metadata update interval
- [#2146](https://github.com/poanetwork/blockscout/pull/2146) - feat: add eth_getLogs rpc endpoint
- [#2216](https://github.com/poanetwork/blockscout/pull/2216) - Improve token's controllers by avoiding unnecessary preloads
- [#2235](https://github.com/poanetwork/blockscout/pull/2235) - save and show additional validation fields to smart contract
- [#2190](https://github.com/poanetwork/blockscout/pull/2190) - show all token transfers
- [#2193](https://github.com/poanetwork/blockscout/pull/2193) - feat: add BLOCKSCOUT_HOST, and use it in API docs
- [#2266](https://github.com/poanetwork/blockscout/pull/2266) - allow excluding uncles from average block time calculation

### Fixes
- [#2290](https://github.com/poanetwork/blockscout/pull/2290) - Add eth_get_balance.json to AddressView's render
- [#2286](https://github.com/poanetwork/blockscout/pull/2286) - banner stats issues on sm resolutions, transactions title issue
- [#2284](https://github.com/poanetwork/blockscout/pull/2284) - add 404 status for not existing pages
- [#2244](https://github.com/poanetwork/blockscout/pull/2244) - fix internal transactions failing to be indexed because of constraint
- [#2281](https://github.com/poanetwork/blockscout/pull/2281) - typo issues, dropdown issues
- [#2278](https://github.com/poanetwork/blockscout/pull/2278) - increase threshold for scientific notation
- [#2275](https://github.com/poanetwork/blockscout/pull/2275) - Description for networks selector
- [#2263](https://github.com/poanetwork/blockscout/pull/2263) - added an ability to close network selector on outside click
- [#2257](https://github.com/poanetwork/blockscout/pull/2257) - 'download csv' button added to different tabs
- [#2242](https://github.com/poanetwork/blockscout/pull/2242) - added styles for 'download csv' button
- [#2261](https://github.com/poanetwork/blockscout/pull/2261) - header logo aligned to the center properly
- [#2254](https://github.com/poanetwork/blockscout/pull/2254) - search length issue, tile link wrapping issue
- [#2238](https://github.com/poanetwork/blockscout/pull/2238) - header content alignment issue, hide navbar on outside click
- [#2229](https://github.com/poanetwork/blockscout/pull/2229) - gap issue between qr and copy button in token transfers, top cards width and height issue
- [#2201](https://github.com/poanetwork/blockscout/pull/2201) - footer columns fix
- [#2179](https://github.com/poanetwork/blockscout/pull/2179) - fix docker build error
- [#2165](https://github.com/poanetwork/blockscout/pull/2165) - sort blocks by timestamp when calculating average block time
- [#2175](https://github.com/poanetwork/blockscout/pull/2175) - fix coinmarketcap response errors
- [#2164](https://github.com/poanetwork/blockscout/pull/2164) - fix large numbers in balance view card
- [#2155](https://github.com/poanetwork/blockscout/pull/2155) - fix pending transaction query
- [#2183](https://github.com/poanetwork/blockscout/pull/2183) - tile content aligning for mobile resolution fix, dai logo fix
- [#2162](https://github.com/poanetwork/blockscout/pull/2162) - contract creation tile color changed
- [#2144](https://github.com/poanetwork/blockscout/pull/2144) - 'page not found' images path fixed for goerli
- [#2142](https://github.com/poanetwork/blockscout/pull/2142) - Removed posdao theme and logo, added 'page not found' image for goerli
- [#2138](https://github.com/poanetwork/blockscout/pull/2138) - badge colors issue, api titles issue
- [#2129](https://github.com/poanetwork/blockscout/pull/2129) - Fix for width of explorer elements
- [#2121](https://github.com/poanetwork/blockscout/pull/2121) - Binding of 404 page
- [#2120](https://github.com/poanetwork/blockscout/pull/2120) - footer links and socials focus color issue
- [#2113](https://github.com/poanetwork/blockscout/pull/2113) - renewed logos for rsk, dai, blockscout; themes color changes for lukso; error images for lukso
- [#2112](https://github.com/poanetwork/blockscout/pull/2112) - themes color improvements, dropdown color issue
- [#2110](https://github.com/poanetwork/blockscout/pull/2110) - themes colors issues, ui issues
- [#2103](https://github.com/poanetwork/blockscout/pull/2103) - ui issues for all themes
- [#2090](https://github.com/poanetwork/blockscout/pull/2090) - updated some ETC theme colors
- [#2096](https://github.com/poanetwork/blockscout/pull/2096) - RSK theme fixes
- [#2093](https://github.com/poanetwork/blockscout/pull/2093) - detect token transfer type for deprecated erc721 spec
- [#2111](https://github.com/poanetwork/blockscout/pull/2111) - improve address transaction controller
- [#2108](https://github.com/poanetwork/blockscout/pull/2108) - fix uncle fetching without full transactions
- [#2128](https://github.com/poanetwork/blockscout/pull/2128) - add new function clause for uncle errors
- [#2123](https://github.com/poanetwork/blockscout/pull/2123) - fix coins percentage view
- [#2119](https://github.com/poanetwork/blockscout/pull/2119) - fix map logging
- [#2130](https://github.com/poanetwork/blockscout/pull/2130) - fix navigation
- [#2148](https://github.com/poanetwork/blockscout/pull/2148) - filter pending logs
- [#2147](https://github.com/poanetwork/blockscout/pull/2147) - add rsk format of checksum
- [#2149](https://github.com/poanetwork/blockscout/pull/2149) - remove pending transaction count
- [#2177](https://github.com/poanetwork/blockscout/pull/2177) - remove duplicate entries from UncleBlock's Fetcher
- [#2169](https://github.com/poanetwork/blockscout/pull/2169) - add more validator reward types for xDai
- [#2173](https://github.com/poanetwork/blockscout/pull/2173) - handle correctly empty transactions
- [#2174](https://github.com/poanetwork/blockscout/pull/2174) - fix reward channel joining
- [#2186](https://github.com/poanetwork/blockscout/pull/2186) - fix net version test
- [#2196](https://github.com/poanetwork/blockscout/pull/2196) - Nethermind client fixes
- [#2237](https://github.com/poanetwork/blockscout/pull/2237) - fix rsk total_supply
- [#2198](https://github.com/poanetwork/blockscout/pull/2198) - reduce transaction status and error constraint
- [#2167](https://github.com/poanetwork/blockscout/pull/2167) - feat: document eth rpc api mimicking endpoints
- [#2225](https://github.com/poanetwork/blockscout/pull/2225) - fix metadata decoding in Solidity 0.5.9 smart contract verification
- [#2204](https://github.com/poanetwork/blockscout/pull/2204) - fix large contract verification
- [#2258](https://github.com/poanetwork/blockscout/pull/2258) - reduce BlocksTransactionsMismatch memory footprint
- [#2247](https://github.com/poanetwork/blockscout/pull/2247) - hide logs search if there are no logs
- [#2248](https://github.com/poanetwork/blockscout/pull/2248) - sort block after query execution for average block time
- [#2249](https://github.com/poanetwork/blockscout/pull/2249) - More transaction controllers improvements
- [#2267](https://github.com/poanetwork/blockscout/pull/2267) - Modify implementation of `where_transaction_has_multiple_internal_transactions`
- [#2270](https://github.com/poanetwork/blockscout/pull/2270) - Remove duplicate params in `Indexer.Fetcher.TokenBalance`
- [#2268](https://github.com/poanetwork/blockscout/pull/2268) - remove not existing assigns in html code
- [#2276](https://github.com/poanetwork/blockscout/pull/2276) - remove port in docs

### Chore
- [#2127](https://github.com/poanetwork/blockscout/pull/2127) - use previouse chromedriver version
- [#2118](https://github.com/poanetwork/blockscout/pull/2118) - show only the last decompiled contract
- [#2255](https://github.com/poanetwork/blockscout/pull/2255) - upgrade elixir version to 1.9.0
- [#2256](https://github.com/poanetwork/blockscout/pull/2256) - use the latest version of chromedriver


## 2.0.0-beta

### Features
- [#2044](https://github.com/poanetwork/blockscout/pull/2044) - New network selector.
- [#2091](https://github.com/poanetwork/blockscout/pull/2091) - Added "Question" modal.
- [#1963](https://github.com/poanetwork/blockscout/pull/1963), [#1959](https://github.com/poanetwork/blockscout/pull/1959), [#1948](https://github.com/poanetwork/blockscout/pull/1948), [#1936](https://github.com/poanetwork/blockscout/pull/1936), [#1925](https://github.com/poanetwork/blockscout/pull/1925), [#1922](https://github.com/poanetwork/blockscout/pull/1922), [#1903](https://github.com/poanetwork/blockscout/pull/1903), [#1874](https://github.com/poanetwork/blockscout/pull/1874), [#1895](https://github.com/poanetwork/blockscout/pull/1895), [#2031](https://github.com/poanetwork/blockscout/pull/2031), [#2073](https://github.com/poanetwork/blockscout/pull/2073), [#2074](https://github.com/poanetwork/blockscout/pull/2074),  - added new themes and logos for poa, eth, rinkeby, goerli, ropsten, kovan, sokol, xdai, etc, rsk and default theme
- [#1726](https://github.com/poanetwork/blockscout/pull/2071) - Updated styles for the new smart contract page.
- [#2081](https://github.com/poanetwork/blockscout/pull/2081) - Tooltip for 'more' button, explorers logos added
- [#2010](https://github.com/poanetwork/blockscout/pull/2010) - added "block not found" and "tx not found pages"
- [#1928](https://github.com/poanetwork/blockscout/pull/1928) - pagination styles were updated
- [#1940](https://github.com/poanetwork/blockscout/pull/1940) - qr modal button and background issue
- [#1907](https://github.com/poanetwork/blockscout/pull/1907) - dropdown color bug fix (lukso theme) and tooltip color bug fix
- [#1859](https://github.com/poanetwork/blockscout/pull/1859) - feat: show raw transaction traces
- [#1941](https://github.com/poanetwork/blockscout/pull/1941) - feat: add on demand fetching and stale attr to rpc
- [#1957](https://github.com/poanetwork/blockscout/pull/1957) - Calculate stakes ratio before insert pools
- [#1956](https://github.com/poanetwork/blockscout/pull/1956) - add logs tab to address
- [#1952](https://github.com/poanetwork/blockscout/pull/1952) - feat: exclude empty contracts by default
- [#1954](https://github.com/poanetwork/blockscout/pull/1954) - feat: use creation init on self destruct
- [#2036](https://github.com/poanetwork/blockscout/pull/2036) - New tables for staking pools and delegators
- [#1974](https://github.com/poanetwork/blockscout/pull/1974) - feat: previous page button logic
- [#1999](https://github.com/poanetwork/blockscout/pull/1999) - load data async on addresses page
- [#1807](https://github.com/poanetwork/blockscout/pull/1807) - New theming capabilites.
- [#2040](https://github.com/poanetwork/blockscout/pull/2040) - Verification links to other explorers for ETH
- [#2037](https://github.com/poanetwork/blockscout/pull/2037) - add address logs search functionality
- [#2012](https://github.com/poanetwork/blockscout/pull/2012) - make all pages pagination async
- [#2064](https://github.com/poanetwork/blockscout/pull/2064) - feat: add fields to tx apis, small cleanups
- [#2100](https://github.com/poanetwork/blockscout/pull/2100) - feat: eth_get_balance rpc endpoint

### Fixes
- [#2228](https://github.com/poanetwork/blockscout/pull/2228) - favorites duplication issues, active radio issue
- [#2207](https://github.com/poanetwork/blockscout/pull/2207) - new 'download csv' button design
- [#2206](https://github.com/poanetwork/blockscout/pull/2206) - added styles for 'Download All Transactions as CSV' button
- [#2099](https://github.com/poanetwork/blockscout/pull/2099) - logs search input width
- [#2098](https://github.com/poanetwork/blockscout/pull/2098) - nav dropdown issue, logo size issue
- [#2082](https://github.com/poanetwork/blockscout/pull/2082) - dropdown styles, tooltip gap fix, 404 page added
- [#2077](https://github.com/poanetwork/blockscout/pull/2077) - ui issues
- [#2072](https://github.com/poanetwork/blockscout/pull/2072) - Fixed checkmarks not showing correctly in tabs.
- [#2066](https://github.com/poanetwork/blockscout/pull/2066) - fixed length of logs search input
- [#2056](https://github.com/poanetwork/blockscout/pull/2056) - log search form styles added
- [#2043](https://github.com/poanetwork/blockscout/pull/2043) - Fixed modal dialog width for 'verify other explorers'
- [#2025](https://github.com/poanetwork/blockscout/pull/2025) - Added a new color to display transactions' errors.
- [#2033](https://github.com/poanetwork/blockscout/pull/2033) - Header nav. dropdown active element color issue
- [#2019](https://github.com/poanetwork/blockscout/pull/2019) - Fixed the missing tx hashes.
- [#2020](https://github.com/poanetwork/blockscout/pull/2020) - Fixed a bug triggered when a second click to a selected tab caused the other tabs to hide.
- [#1944](https://github.com/poanetwork/blockscout/pull/1944) - fixed styles for token's dropdown.
- [#1926](https://github.com/poanetwork/blockscout/pull/1926) - status label alignment
- [#1849](https://github.com/poanetwork/blockscout/pull/1849) - Improve chains menu
- [#1868](https://github.com/poanetwork/blockscout/pull/1868) - fix: logs list endpoint performance
- [#1822](https://github.com/poanetwork/blockscout/pull/1822) - Fix style breaks in decompiled contract code view
- [#1885](https://github.com/poanetwork/blockscout/pull/1885) - highlight reserved words in decompiled code
- [#1896](https://github.com/poanetwork/blockscout/pull/1896) - re-query tokens in top nav automplete
- [#1905](https://github.com/poanetwork/blockscout/pull/1905) - fix reorgs, uncles pagination
- [#1904](https://github.com/poanetwork/blockscout/pull/1904) - fix `BLOCK_COUNT_CACHE_TTL` env var type
- [#1915](https://github.com/poanetwork/blockscout/pull/1915) - fallback to 2 latest evm versions
- [#1937](https://github.com/poanetwork/blockscout/pull/1937) - Check the presence of overlap[i] object before retrieving properties from it
- [#1960](https://github.com/poanetwork/blockscout/pull/1960) - do not remove bold text in decompiled contacts
- [#1966](https://github.com/poanetwork/blockscout/pull/1966) - fix: add fields for contract filter performance
- [#2017](https://github.com/poanetwork/blockscout/pull/2017) - fix: fix to/from filters on tx list pages
- [#2008](https://github.com/poanetwork/blockscout/pull/2008) - add new function clause for xDai network beneficiaries
- [#2009](https://github.com/poanetwork/blockscout/pull/2009) - addresses page improvements
- [#2027](https://github.com/poanetwork/blockscout/pull/2027) - fix: `BlocksTransactionsMismatch` ignoring blocks without transactions
- [#2062](https://github.com/poanetwork/blockscout/pull/2062) - fix: uniq by hash, instead of transaction
- [#2052](https://github.com/poanetwork/blockscout/pull/2052) - allow bytes32 for name and symbol
- [#2047](https://github.com/poanetwork/blockscout/pull/2047) - fix: show creating internal transactions
- [#2014](https://github.com/poanetwork/blockscout/pull/2014) - fix: use better queries for listLogs endpoint
- [#2027](https://github.com/poanetwork/blockscout/pull/2027) - fix: `BlocksTransactionsMismatch` ignoring blocks without transactions
- [#2070](https://github.com/poanetwork/blockscout/pull/2070) - reduce `max_concurrency` of `BlocksTransactionsMismatch` fetcher
- [#2083](https://github.com/poanetwork/blockscout/pull/2083) - allow total_difficuly to be nil
- [#2086](https://github.com/poanetwork/blockscout/pull/2086) - fix geth's staticcall without output

### Chore

- [#1900](https://github.com/poanetwork/blockscout/pull/1900) - SUPPORTED_CHAINS ENV var
- [#1958](https://github.com/poanetwork/blockscout/pull/1958) - Default value for release link env var
- [#1964](https://github.com/poanetwork/blockscout/pull/1964) - ALLOWED_EVM_VERSIONS env var
- [#1975](https://github.com/poanetwork/blockscout/pull/1975) - add log index to transaction view
- [#1988](https://github.com/poanetwork/blockscout/pull/1988) - Fix wrong parity tasks names in Circle CI
- [#2000](https://github.com/poanetwork/blockscout/pull/2000) - docker/Makefile: always set a container name
- [#2018](https://github.com/poanetwork/blockscout/pull/2018) - Use PORT env variable in dev config
- [#2055](https://github.com/poanetwork/blockscout/pull/2055) - Increase timeout for geth indexers
- [#2069](https://github.com/poanetwork/blockscout/pull/2069) - Docsify integration: static docs page generation


## 1.3.15-beta

### Features

- [#1857](https://github.com/poanetwork/blockscout/pull/1857) - Re-implement Geth JS internal transaction tracer in Elixir
- [#1989](https://github.com/poanetwork/blockscout/pull/1989) - fix: consolidate address w/ balance one at a time
- [#2002](https://github.com/poanetwork/blockscout/pull/2002) - Get estimated count of blocks when cache is empty

### Fixes

- [#1869](https://github.com/poanetwork/blockscout/pull/1869) - Fix output and gas extraction in JS tracer for Geth
- [#1992](https://github.com/poanetwork/blockscout/pull/1992) - fix: support https for wobserver polling
- [#2027](https://github.com/poanetwork/blockscout/pull/2027) - fix: `BlocksTransactionsMismatch` ignoring blocks without transactions


## 1.3.14-beta

- [#1812](https://github.com/poanetwork/blockscout/pull/1812) - add pagination to addresses page
- [#1920](https://github.com/poanetwork/blockscout/pull/1920) - fix: remove source code fields from list endpoint
- [#1876](https://github.com/poanetwork/blockscout/pull/1876) - async calculate a count of blocks

### Fixes

- [#1917](https://github.com/poanetwork/blockscout/pull/1917) - Force block refetch if transaction is re-collated in a different block

### Chore

- [#1892](https://github.com/poanetwork/blockscout/pull/1892) - Remove temporary worker modules


## 1.3.13-beta

### Features

- [#1933](https://github.com/poanetwork/blockscout/pull/1933) - add eth_BlockNumber json rpc method

### Fixes

- [#1875](https://github.com/poanetwork/blockscout/pull/1875) - fix: resolve false positive constructor arguments
- [#1881](https://github.com/poanetwork/blockscout/pull/1881) - fix: store solc versions locally for performance
- [#1898](https://github.com/poanetwork/blockscout/pull/1898) - check if the constructor has arguments before verifying constructor arguments


## 1.3.12-beta

Reverting of synchronous block counter, implemented in #1848


## 1.3.11-beta

### Features

- [#1815](https://github.com/poanetwork/blockscout/pull/1815) - Be able to search without prefix "0x"
- [#1813](https://github.com/poanetwork/blockscout/pull/1813) - Add total blocks counter to the main page
- [#1806](https://github.com/poanetwork/blockscout/pull/1806) - Verify contracts with a post request
- [#1848](https://github.com/poanetwork/blockscout/pull/1848) - Add cache for block counter

### Fixes

- [#1829](https://github.com/poanetwork/blockscout/pull/1829) - Handle nil quantities in block decoding routine
- [#1830](https://github.com/poanetwork/blockscout/pull/1830) - Make block size field nullable
- [#1840](https://github.com/poanetwork/blockscout/pull/1840) - Handle case when total supply is nil
- [#1838](https://github.com/poanetwork/blockscout/pull/1838) - Block counter calculates only consensus blocks

### Chore

- [#1814](https://github.com/poanetwork/blockscout/pull/1814) - Clear build artefacts script
- [#1837](https://github.com/poanetwork/blockscout/pull/1837) - Add -f flag to clear_build.sh script delete static folder


## 1.3.10-beta

### Features

- [#1739](https://github.com/poanetwork/blockscout/pull/1739) - highlight decompiled source code
- [#1696](https://github.com/poanetwork/blockscout/pull/1696) - full-text search by tokens
- [#1742](https://github.com/poanetwork/blockscout/pull/1742) - Support RSK
- [#1777](https://github.com/poanetwork/blockscout/pull/1777) - show ERC-20 token transfer info on transaction page
- [#1770](https://github.com/poanetwork/blockscout/pull/1770) - set a websocket keepalive from config
- [#1789](https://github.com/poanetwork/blockscout/pull/1789) - add ERC-721 info to transaction overview page
- [#1801](https://github.com/poanetwork/blockscout/pull/1801) - Staking pools fetching

### Fixes

 - [#1724](https://github.com/poanetwork/blockscout/pull/1724) - Remove internal tx and token balance fetching from realtime fetcher
 - [#1727](https://github.com/poanetwork/blockscout/pull/1727) - add logs pagination in rpc api
 - [#1740](https://github.com/poanetwork/blockscout/pull/1740) - fix empty block time
 - [#1743](https://github.com/poanetwork/blockscout/pull/1743) - sort decompiled smart contracts in lexicographical order
 - [#1756](https://github.com/poanetwork/blockscout/pull/1756) - add today's token balance from the previous value
 - [#1769](https://github.com/poanetwork/blockscout/pull/1769) - add timestamp to block overview
 - [#1768](https://github.com/poanetwork/blockscout/pull/1768) - fix first block parameter
 - [#1778](https://github.com/poanetwork/blockscout/pull/1778) - Make websocket optional for realtime fetcher
 - [#1790](https://github.com/poanetwork/blockscout/pull/1790) - fix constructor arguments verification
 - [#1793](https://github.com/poanetwork/blockscout/pull/1793) - fix top nav autocomplete
 - [#1795](https://github.com/poanetwork/blockscout/pull/1795) - fix line numbers for decompiled contracts
 - [#1803](https://github.com/poanetwork/blockscout/pull/1803) - use coinmarketcap for total_supply by default
 - [#1802](https://github.com/poanetwork/blockscout/pull/1802) - make coinmarketcap's number of pages configurable
 - [#1799](https://github.com/poanetwork/blockscout/pull/1799) - Use eth_getUncleByBlockHashAndIndex for uncle block fetching
 - [#1531](https://github.com/poanetwork/blockscout/pull/1531) - docker: fix dockerFile for secp256k1 building
 - [#1835](https://github.com/poanetwork/blockscout/pull/1835) - fix: ignore `pong` messages without error

### Chore

 - [#1804](https://github.com/poanetwork/blockscout/pull/1804) - (Chore) Divide chains by Mainnet/Testnet in menu
 - [#1783](https://github.com/poanetwork/blockscout/pull/1783) - Update README with the chains that use Blockscout
 - [#1780](https://github.com/poanetwork/blockscout/pull/1780) - Update link to the Github repo in the footer
 - [#1757](https://github.com/poanetwork/blockscout/pull/1757) - Change twitter acc link to official Blockscout acc twitter
 - [#1749](https://github.com/poanetwork/blockscout/pull/1749) - Replace the link in the footer with the official POA announcements tg channel link
 - [#1718](https://github.com/poanetwork/blockscout/pull/1718) - Flatten indexer module hierarchy and supervisor tree
 - [#1753](https://github.com/poanetwork/blockscout/pull/1753) - Add a check mark to decompiled contract tab
 - [#1744](https://github.com/poanetwork/blockscout/pull/1744) - remove `0x0..0` from tests
 - [#1763](https://github.com/poanetwork/blockscout/pull/1763) - Describe indexer structure and list existing fetchers
 - [#1800](https://github.com/poanetwork/blockscout/pull/1800) - Disable lazy logging check in Credo


## 1.3.9-beta

### Features

 - [#1662](https://github.com/poanetwork/blockscout/pull/1662) - allow specifying number of optimization runs
 - [#1654](https://github.com/poanetwork/blockscout/pull/1654) - add decompiled code tab
 - [#1661](https://github.com/poanetwork/blockscout/pull/1661) - try to compile smart contract with the latest evm version
 - [#1665](https://github.com/poanetwork/blockscout/pull/1665) - Add contract verification RPC endpoint.
 - [#1706](https://github.com/poanetwork/blockscout/pull/1706) - allow setting update interval for addresses with b

### Fixes

 - [#1669](https://github.com/poanetwork/blockscout/pull/1669) - do not fail if multiple matching tokens are found
 - [#1691](https://github.com/poanetwork/blockscout/pull/1691) - decrease token metadata update interval
 - [#1688](https://github.com/poanetwork/blockscout/pull/1688) - do not fail if failure reason is atom
 - [#1692](https://github.com/poanetwork/blockscout/pull/1692) - exclude decompiled smart contract from encoding
 - [#1684](https://github.com/poanetwork/blockscout/pull/1684) - Discard child block with parent_hash not matching hash of imported block
 - [#1699](https://github.com/poanetwork/blockscout/pull/1699) - use seconds as transaction cache period measure
 - [#1697](https://github.com/poanetwork/blockscout/pull/1697) - fix failing in rpc if balance is empty
 - [#1711](https://github.com/poanetwork/blockscout/pull/1711) - rescue failing repo in block number cache update
 - [#1712](https://github.com/poanetwork/blockscout/pull/1712) - do not set contract code from transaction input
 - [#1714](https://github.com/poanetwork/blockscout/pull/1714) - fix average block time calculation

### Chore

 - [#1693](https://github.com/poanetwork/blockscout/pull/1693) - Add a checklist to the PR template


## 1.3.8-beta

### Features

 - [#1611](https://github.com/poanetwork/blockscout/pull/1611) - allow setting the first indexing block
 - [#1596](https://github.com/poanetwork/blockscout/pull/1596) - add endpoint to create decompiled contracts
 - [#1634](https://github.com/poanetwork/blockscout/pull/1634) - add transaction count cache

### Fixes

 - [#1630](https://github.com/poanetwork/blockscout/pull/1630) - (Fix) colour for release link in the footer
 - [#1621](https://github.com/poanetwork/blockscout/pull/1621) - Modify query to fetch failed contract creations
 - [#1614](https://github.com/poanetwork/blockscout/pull/1614) - Do not fetch burn address token balance
 - [#1639](https://github.com/poanetwork/blockscout/pull/1614) - Optimize token holder count updates when importing address current balances
 - [#1643](https://github.com/poanetwork/blockscout/pull/1643) - Set internal_transactions_indexed_at for empty blocks
 - [#1647](https://github.com/poanetwork/blockscout/pull/1647) - Fix typo in view
 - [#1650](https://github.com/poanetwork/blockscout/pull/1650) - Add petersburg evm version to smart contract verifier
 - [#1657](https://github.com/poanetwork/blockscout/pull/1657) - Force consensus loss for parent block if its hash mismatches parent_hash

### Chore


## 1.3.7-beta

### Features

### Fixes

 - [#1615](https://github.com/poanetwork/blockscout/pull/1615) - Add more logging to code fixer process
 - [#1613](https://github.com/poanetwork/blockscout/pull/1613) - Fix USD fee value
 - [#1577](https://github.com/poanetwork/blockscout/pull/1577) - Add process to fix contract with code
 - [#1583](https://github.com/poanetwork/blockscout/pull/1583) - Chunk JSON-RPC batches in case connection times out

### Chore

 - [#1610](https://github.com/poanetwork/blockscout/pull/1610) - Add PIRL to Readme


## 1.3.6-beta

### Features

 - [#1589](https://github.com/poanetwork/blockscout/pull/1589) - RPC endpoint to list addresses
 - [#1567](https://github.com/poanetwork/blockscout/pull/1567) - Allow setting different configuration just for realtime fetcher
 - [#1562](https://github.com/poanetwork/blockscout/pull/1562) - Add incoming transactions count to contract view
 - [#1608](https://github.com/poanetwork/blockscout/pull/1608) - Add listcontracts RPC Endpoint

### Fixes

 - [#1595](https://github.com/poanetwork/blockscout/pull/1595) - Reduce block_rewards in the catchup fetcher
 - [#1590](https://github.com/poanetwork/blockscout/pull/1590) - Added guard for fetching blocks with invalid number
 - [#1588](https://github.com/poanetwork/blockscout/pull/1588) - Fix usd value on address page
 - [#1586](https://github.com/poanetwork/blockscout/pull/1586) - Exact timestamp display
 - [#1581](https://github.com/poanetwork/blockscout/pull/1581) - Consider `creates` param when fetching transactions
 - [#1559](https://github.com/poanetwork/blockscout/pull/1559) - Change v column type for Transactions table

### Chore

 - [#1579](https://github.com/poanetwork/blockscout/pull/1579) - Add SpringChain to the list of Additional Chains Utilizing BlockScout
 - [#1578](https://github.com/poanetwork/blockscout/pull/1578) - Refine contributing procedure
 - [#1572](https://github.com/poanetwork/blockscout/pull/1572) - Add option to disable block rewards in indexer config


## 1.3.5-beta

### Features

 - [#1560](https://github.com/poanetwork/blockscout/pull/1560) - Allow executing smart contract functions in arbitrarily sized batches
 - [#1543](https://github.com/poanetwork/blockscout/pull/1543) - Use trace_replayBlockTransactions API for faster tracing
 - [#1558](https://github.com/poanetwork/blockscout/pull/1558) - Allow searching by token symbol
 - [#1551](https://github.com/poanetwork/blockscout/pull/1551) Exact date and time for Transaction details page
 - [#1547](https://github.com/poanetwork/blockscout/pull/1547) - Verify smart contracts with evm versions
 - [#1540](https://github.com/poanetwork/blockscout/pull/1540) - Fetch ERC721 token balances if sender is '0x0..0'
 - [#1539](https://github.com/poanetwork/blockscout/pull/1539) - Add the link to release in the footer
 - [#1519](https://github.com/poanetwork/blockscout/pull/1519) - Create contract methods
 - [#1496](https://github.com/poanetwork/blockscout/pull/1496) - Remove dropped/replaced transactions in pending transactions list
 - [#1492](https://github.com/poanetwork/blockscout/pull/1492) - Disable usd value for an empty exchange rate
 - [#1466](https://github.com/poanetwork/blockscout/pull/1466) - Decoding candidates for unverified contracts

### Fixes
 - [#1545](https://github.com/poanetwork/blockscout/pull/1545) - Fix scheduling of latest block polling in Realtime Fetcher
 - [#1554](https://github.com/poanetwork/blockscout/pull/1554) - Encode integer parameters when calling smart contract functions
 - [#1537](https://github.com/poanetwork/blockscout/pull/1537) - Fix test that depended on date
 - [#1534](https://github.com/poanetwork/blockscout/pull/1534) - Render a nicer error when creator cannot be determined
 - [#1527](https://github.com/poanetwork/blockscout/pull/1527) - Add index to value_fetched_at
 - [#1518](https://github.com/poanetwork/blockscout/pull/1518) - Select only distinct failed transactions
 - [#1516](https://github.com/poanetwork/blockscout/pull/1516) - Fix coin balance params reducer for pending transaction
 - [#1511](https://github.com/poanetwork/blockscout/pull/1511) - Set correct log level for production
 - [#1510](https://github.com/poanetwork/blockscout/pull/1510) - Fix test that fails every 1st day of the month
 - [#1509](https://github.com/poanetwork/blockscout/pull/1509) - Add index to blocks' consensus
 - [#1508](https://github.com/poanetwork/blockscout/pull/1508) - Remove duplicated indexes
 - [#1505](https://github.com/poanetwork/blockscout/pull/1505) - Use https instead of ssh for absinthe libs
 - [#1501](https://github.com/poanetwork/blockscout/pull/1501) - Constructor_arguments must be type `text`
 - [#1498](https://github.com/poanetwork/blockscout/pull/1498) - Add index for created_contract_address_hash in transactions
 - [#1493](https://github.com/poanetwork/blockscout/pull/1493) - Do not do work in process initialization
 - [#1487](https://github.com/poanetwork/blockscout/pull/1487) - Limit geth sync to 128 blocks
 - [#1484](https://github.com/poanetwork/blockscout/pull/1484) - Allow decoding input as utf-8
 - [#1479](https://github.com/poanetwork/blockscout/pull/1479) - Remove smoothing from coin balance chart

### Chore
 - [https://github.com/poanetwork/blockscout/pull/1532](https://github.com/poanetwork/blockscout/pull/1532) - Upgrade elixir to 1.8.1
 - [https://github.com/poanetwork/blockscout/pull/1553](https://github.com/poanetwork/blockscout/pull/1553) - Dockerfile: remove 1.7.1 version pin FROM bitwalker/alpine-elixir-phoenix
 - [https://github.com/poanetwork/blockscout/pull/1465](https://github.com/poanetwork/blockscout/pull/1465) - Resolve lodash security alert<|MERGE_RESOLUTION|>--- conflicted
+++ resolved
@@ -1,11 +1,8 @@
 ## Current
 
 ### Features
-<<<<<<< HEAD
 - [#2679](https://github.com/poanetwork/blockscout/pull/2679) - added fixed height for card chain blocks and card chain transactions 
-=======
 - [#2678](https://github.com/poanetwork/blockscout/pull/2678) - fixed dashboard banner height bug
->>>>>>> 943f030d
 - [#2672](https://github.com/poanetwork/blockscout/pull/2672) - added new theme for xUSDT 
 
 ### Fixes
