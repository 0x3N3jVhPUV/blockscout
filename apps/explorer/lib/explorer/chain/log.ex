--- conflicted
+++ resolved
@@ -9,13 +9,10 @@
   alias Explorer.Chain.{Address, Block, ContractMethod, Data, Hash, Transaction}
   alias Explorer.Repo
 
-<<<<<<< HEAD
-  @required_attrs ~w(address_hash data index block_number block_hash)a
-  @optional_attrs ~w(first_topic second_topic third_topic fourth_topic type transaction_hash)a
-=======
   @required_attrs ~w(address_hash data block_hash index transaction_hash)a
   @optional_attrs ~w(first_topic second_topic third_topic fourth_topic type block_number)a
->>>>>>> 813d42a0
+  #@required_attrs ~w(address_hash data index block_number block_hash)a
+  #@optional_attrs ~w(first_topic second_topic third_topic fourth_topic type transaction_hash)a
 
   @typedoc """
    * `address` - address of contract that generate the event
@@ -44,11 +41,9 @@
           fourth_topic: String.t(),
           transaction: %Ecto.Association.NotLoaded{} | Transaction.t(),
           transaction_hash: Hash.Full.t(),
-          block: %Ecto.Association.NotLoaded{} | Block.t(),
-          block_hash: Hash.Full.t(),
+          #block: %Ecto.Association.NotLoaded{} | Block.t(),
           index: non_neg_integer(),
-          type: String.t() | nil,
-          block_number: non_neg_integer()
+          type: String.t() | nil
         }
 
   @primary_key false
@@ -58,7 +53,6 @@
     field(:second_topic, :string)
     field(:third_topic, :string)
     field(:fourth_topic, :string)
-    field(:block_number, :integer)
     field(:index, :integer, primary_key: true)
     field(:type, :string)
     field(:block_number, :integer)
@@ -69,12 +63,6 @@
 
     belongs_to(:transaction, Transaction,
       foreign_key: :transaction_hash,
-      references: :hash,
-      type: Hash.Full
-    )
-
-    belongs_to(:block, Block,
-      foreign_key: :block_hash,
       primary_key: true,
       references: :hash,
       type: Hash.Full
@@ -101,11 +89,9 @@
       ...>     first_topic: "0x600bcf04a13e752d1e3670a5a9f1c21177ca2a93c6f5391d4f1298d098097c22",
       ...>     fourth_topic: nil,
       ...>     index: 0,
-      ...>     block_number: 0,
       ...>     second_topic: nil,
       ...>     third_topic: nil,
       ...>     transaction_hash: "0x53bd884872de3e488692881baeec262e7b95234d3965248c39fe992fffd433e5",
-      ...>     block_hash: "0x53bd884872de3e488692881baeec262e7b95234d3965248c39fe992fffd433e5",
       ...>     type: "mined"
       ...>   }
       ...> )
