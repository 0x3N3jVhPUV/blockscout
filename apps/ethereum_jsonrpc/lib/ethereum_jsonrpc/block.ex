--- conflicted
+++ resolved
@@ -450,13 +450,8 @@
   # `t:EthereumJSONRPC.address/0` and `t:EthereumJSONRPC.hash/0` pass through as `Explorer.Chain` can verify correct
   # hash format
   defp entry_to_elixir({key, _} = entry)
-<<<<<<< HEAD
-       when key in ~w(author extraData hash logsBloom miner mixHash nonce parentHash receiptsRoot sealFields sha3Uncles
-                     signature stateRoot step transactionsRoot uncles randomness),
-=======
        when key in ~w(author extraData hash logsBloom miner mixHash nonce parentHash randomness receiptsRoot sealFields sha3Uncles
                      signature stateRoot step transactionsRoot uncles),
->>>>>>> f6c3e088
        do: entry
 
   defp entry_to_elixir({"timestamp" = key, timestamp}) do
