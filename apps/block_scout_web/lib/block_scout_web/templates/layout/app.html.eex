<!DOCTYPE html>
<html lang="en-US">
  <head>
    <meta charset="utf-8">
    <meta http-equiv="X-UA-Compatible" content="IE=edge">
    <meta name="viewport" content="width=device-width, initial-scale=1">

    <%= case @view_module do %>
      <% Elixir.BlockScoutWeb.ChainView -> %>
        <link rel="stylesheet" href="<%= static_path(@conn, "/css/main-page.css") %>">
        <link rel="preload" href="<%= static_path(@conn, "/js/chain.js") %>" as="script">
        <link rel="preload" href="<%= static_path(@conn, "/js/chart-loader.js") %>" as="script">
        <link rel="preload" href="<%= static_path(@conn, "/js/token-transfers-toggle.js") %>" as="script">
      <% _ -> %>
        <link rel="stylesheet" href="<%= static_path(@conn, "/css/app.css") %>">
    <% end %>
    <link rel="preload" href="<%= static_path(@conn, "/js/autocomplete.js") %>" as="script">
    <link rel="preload" href="<%= static_path(@conn, "/images/icons/fontawesome/github.svg") %>" as="image" crossorigin>
    <link rel="preload" href="<%= static_path(@conn, "/images/icons/fontawesome/twitter.svg") %>" as="image" crossorigin>
    <link rel="preload" href="<%= static_path(@conn, "/images/icons/fontawesome/telegram.svg") %>" as="image" crossorigin>
    <link rel="preload" href="<%= static_path(@conn, "/images/icons/fontawesome/bar-chart.svg") %>" as="image" crossorigin>
    <link rel="preload" href="<%= static_path(@conn, "/images/icons/fontawesome/info-circle.svg") %>" as="image" crossorigin>
    <link rel="preload" href="<%= static_path(@conn, "/images/icons/fontawesome/tag.svg") %>" as="image" crossorigin>
    <link rel="preload" href="<%= static_path(@conn, "/css/non-critical.css") %>" as="style" onload="this.onload=null;this.rel='stylesheet'">
    <link rel="stylesheet" href="<%= static_path(@conn, "/css/non-critical.css") %>">
    <%= render_existing(@view_module, "styles.html", assigns) %>

    <link rel="apple-touch-icon" sizes="180x180" href="<%= static_path(@conn, "/apple-touch-icon.png") %>">
    <link rel="icon" type="image/png" sizes="32x32" href="<%= static_path(@conn, "/images/favicon-32x32.png") %>">
    <link rel="icon" type="image/png" sizes="16x16" href="<%= static_path(@conn, "/images/favicon-16x16.png") %>">
    <link rel="manifest" href="<%= static_path(@conn, "/manifest.webmanifest") %>">
    <link rel="mask-icon" href="<%= static_path(@conn, "/safari-pinned-tab.svg") %>" color="#5bbad5">
    <link rel="shortcut icon" type='image/x-icon' href="<%= static_path(@conn, "/images/favicon.ico") %>">
    <meta name="msapplication-TileColor" content="#7dd79f">
    <meta name="msapplication-config" content="<%= static_path(@conn, "/browserconfig.xml") %>">
    <meta name="theme-color" content="#ffffff">

    <%= render_existing(@view_module, "_metatags.html", assigns) || render("_default_title.html") %>

    <script defer data-cfasync="false">
      window.localized = {
        'Blocks Indexed': '<%= gettext("Blocks Indexed") %>',
        'Block Processing': '<%= gettext("Block Mined, awaiting import...") %>',
        'Blocks With Internal Transactions Indexed': '<%= gettext("Blocks With Internal Transactions Indexed") %>',
        'Less than': '<%= gettext("Less than") %>',
        'Market Cap': '<%= gettext("Market Cap") %>',
        'Price': '<%= gettext("Price") %>',
        'Ether': '<%= Explorer.coin_name() %>',
        'Tx/day': '<%= gettext("Tx/day") %>'
      }
    </script>
  </head>

  <body>
    <script defer data-cfasync="false">
      function applyDarkMode() {
        if (localStorage.getItem("current-color-mode") === "dark") {
          document.body.className += " " + "dark-theme-applied";
          document.body.style.backgroundColor = "#1c1d31";
        }
      }
      window.onload = applyDarkMode()
    </script>
    <script defer data-cfasync="false">
      if (localStorage.getItem("current-color-mode") === "dark") {
        if (document.getElementById("top-navbar")) {
          document.getElementById("top-navbar").style.backgroundColor = "#282945";
        }
        if (document.getElementById("navbar-logo")) {
          document.getElementById("navbar-logo").style.filter = "brightness(0) invert(1)";
        }
        let modeChanger = document.getElementById("dark-mode-changer");
        if (modeChanger) {
          modeChanger.className += " " + "dark-mode-changer--dark";
        }
      }
    </script>
    <script defer data-cfasync="false">
      if (localStorage.getItem("current-color-mode") === "dark") {
        const search = document.getElementById("main-search-autocomplete")
        const searchMobile = document.getElementById("main-search-autocomplete-mobile")
            if (search && search.style) {
          search.style.backgroundColor = "#22223a";
              search.style.borderColor = "#22223a";
        }
        if (searchMobile && searchMobile.style) {
          searchMobile.style.backgroundColor = "#22223a";
          searchMobile.style.borderColor = "#22223a";
        }
      }
    </script>
    <% raw_dark_forest_addresses_0_4 = CustomContractsHelpers.get_raw_custom_addresses_list(:dark_forest_addresses) || "" %>
    <% raw_dark_forest_addresses_0_5 = CustomContractsHelpers.get_raw_custom_addresses_list(:dark_forest_addresses_v_0_5) || "" %>
    <% raw_dark_forest_addresses_0_6 = CustomContractsHelpers.get_raw_custom_addresses_list(:dark_forest_addresses_v_0_6) || "" %>
    <% raw_dark_forest_addresses_0_6_r2 = CustomContractsHelpers.get_raw_custom_addresses_list(:dark_forest_addresses_v_0_6_r2) || "" %>
    <% raw_dark_forest_addresses = raw_dark_forest_addresses_0_4 %>
    <% raw_dark_forest_addresses = if raw_dark_forest_addresses_0_5 !== "", do: raw_dark_forest_addresses <> "," <> raw_dark_forest_addresses_0_5, else: raw_dark_forest_addresses %>
    <% raw_dark_forest_addresses = if raw_dark_forest_addresses_0_6 !== "", do: raw_dark_forest_addresses <> "," <> raw_dark_forest_addresses_0_6, else: raw_dark_forest_addresses %>
    <% raw_dark_forest_addresses = if raw_dark_forest_addresses_0_6_r2 !== "", do: raw_dark_forest_addresses <> "," <> raw_dark_forest_addresses_0_6_r2, else: raw_dark_forest_addresses %>

    <% raw_circles_addresses = CustomContractsHelpers.get_raw_custom_addresses_list(:circles_addresses) %>
    <%= cond do %>
      <% (
        @view_module == Elixir.BlockScoutWeb.TransactionInternalTransactionView ||
        @view_module == Elixir.BlockScoutWeb.TransactionLogView ||
        @view_module == Elixir.BlockScoutWeb.TransactionRawTraceView ||
        @view_module == Elixir.BlockScoutWeb.TransactionTokenTransferView ||
        @view_module == Elixir.BlockScoutWeb.TransactionStateView
      ) -> %>
        <% to_address = @transaction && @transaction.to_address && "0x" <> Base.encode16(@transaction.to_address.hash.bytes, case: :lower) %>
        <% {:ok, created_from_address} = if @transaction.to_address_hash, do: Chain.hash_to_address(@transaction.to_address_hash), else: {:ok, nil} %>
        <% created_from_address_hash_str = if from_address_hash(created_from_address), do: "0x" <> Base.encode16(from_address_hash(created_from_address).bytes, case: :lower), else: nil %>
        <script>
          function applyCustomMode() {
            applyCustomTheme("<%= raw_dark_forest_addresses %>", "dark-forest-theme-applied")
            applyCustomTheme("<%= raw_circles_addresses %>", "circles-theme-applied")
          }
          function applyCustomTheme(contractAddressHashesRaw, customClass) {
            if (contractAddressHashesRaw !== "") {
              const contractAddressHashes = contractAddressHashesRaw.split(',').map(hash => hash.toLowerCase())
              const to_address = "<%= to_address %>"
              const created_from_address_hash_str = "<%= created_from_address_hash_str %>"

              contractAddressHashes.forEach(contractAddressHash => {
                if (contractAddressHash == to_address) {
                  document.body.className += " " + customClass;
                  return;
                } else if (contractAddressHash == created_from_address_hash_str) {
                  document.body.className += " " + customClass;
                  return;
                }
              })
            }

          }

          window.onload = applyCustomMode()
        </script>
      <% (
        @view_module == Elixir.BlockScoutWeb.AddressTransactionView ||
        @view_module == Elixir.BlockScoutWeb.AddressTokenTransferView ||
        @view_module == Elixir.BlockScoutWeb.AddressTokenView ||
        @view_module == Elixir.BlockScoutWeb.AddressInternalTransactionView ||
        @view_module == Elixir.BlockScoutWeb.AddressCoinBalanceView ||
        @view_module == Elixir.BlockScoutWeb.AddressLogsView ||
        @view_module == Elixir.BlockScoutWeb.AddressValidationView ||
        @view_module == Elixir.BlockScoutWeb.AddressContractView ||
        @view_module == Elixir.BlockScoutWeb.AddressReadContractView ||
        @view_module == Elixir.BlockScoutWeb.AddressReadProxyView ||
        @view_module == Elixir.BlockScoutWeb.AddressWriteContractView ||
        @view_module == Elixir.BlockScoutWeb.AddressWriteProxyView
      ) -> %>
        <% created_from_address = if @address && from_address_hash(@address), do: "0x" <> Base.encode16(from_address_hash(@address).bytes, case: :lower), else: nil %>
        <script>
          function applyCustomMode() {
            applyCustomTheme("<%= raw_dark_forest_addresses %>", "dark-forest-theme-applied")
            applyCustomTheme("<%= raw_circles_addresses %>", "circles-theme-applied")
          }
          function applyCustomTheme(contractAddressHashesRaw, customClass) {
            if (contractAddressHashesRaw !== "") {
              const contractAddressHashes = contractAddressHashesRaw.split(',').map(hash => hash.toLowerCase())
              const created_from_address = "<%= created_from_address %>"
              contractAddressHashes.forEach(contractAddressHash => {
                if (window.location.pathname.toLowerCase().includes(contractAddressHash)) {
                  document.body.className += " " + customClass;
                  return;
                } else if (contractAddressHash == created_from_address) {
                  document.body.className += " " + customClass;
                  return;
                }
              })
            }
          }

          window.onload = applyCustomMode()
        </script>
      <% (
        @view_module == Elixir.BlockScoutWeb.Tokens.TransferView ||
        @view_module == Elixir.BlockScoutWeb.Tokens.ReadContractView ||
        @view_module == Elixir.BlockScoutWeb.Tokens.HolderView ||
        @view_module == Elixir.BlockScoutWeb.Tokens.Instance.TransferView ||
        @view_module == Elixir.BlockScoutWeb.Tokens.Instance.MetadataView ||
        @view_module == Elixir.BlockScoutWeb.PageNotFoundView
      ) -> %>
        <% {:ok, created_from_address} = if @token && @token.contract_address_hash, do: Chain.hash_to_address(@token.contract_address_hash), else: {:ok, nil} %>
        <% created_from_address_hash = if from_address_hash(created_from_address), do: "0x" <> Base.encode16(from_address_hash(created_from_address).bytes, case: :lower), else: nil %>
        <script>
          function applyCustomMode() {
            applyCustomTheme("<%= raw_dark_forest_addresses %>", "dark-forest-theme-applied")
            applyCustomTheme("<%= raw_circles_addresses %>", "circles-theme-applied")
          }
          function applyCustomTheme(contractAddressHashesRaw, customClass) {
            if (contractAddressHashesRaw !== "") {
              const contractAddressHashes = contractAddressHashesRaw.split(',').map(hash => hash.toLowerCase())
              const created_from_address_hash = "<%= created_from_address_hash %>"
              contractAddressHashes.forEach(contractAddressHash => {
                if (window.location.pathname.toLowerCase().includes(contractAddressHash)) {
                  document.body.className += " " + customClass;
                  return;
                } else if (contractAddressHash == created_from_address_hash) {
                  document.body.className += " " + customClass;
                  return;
                }
              })
            }
          }

          window.onload = applyCustomMode()
        </script>
      <% true -> %>
        <%= nil %>
    <% end %>
    <div class="layout-container">
      <% show_maintenance_alert = Application.get_env(:block_scout_web, BlockScoutWeb.Chain)[:show_maintenance_alert] %>
      <%= if show_maintenance_alert do %>
        <div class="alert alert-warning text-center mb-0 p-3" data-selector="indexed-status">
          <%= raw(System.get_env("MAINTENANCE_ALERT_MESSAGE")) %>
        </div>
      <% end %>
<<<<<<< HEAD
      <%= render BlockScoutWeb.LayoutView, "_topnav.html", assigns %>
=======
      <% indexed_ratio_blocks = Explorer.Chain.indexed_ratio_blocks() %>
      <% indexed_ratio =
      case Chain.finished_blocks_indexing?(indexed_ratio_blocks) do
       false -> indexed_ratio_blocks
       _ -> Explorer.Chain.indexed_ratio_internal_transactions()
      end %>
      <%= if not Explorer.Chain.finished_indexing?(indexed_ratio_blocks) do %>
        <div class="alert alert-warning text-center mb-0 p-3" data-seindexed_ratiolector="indexed-status">
          <%= render BlockScoutWeb.CommonComponentsView, "_loading_spinner.html" %>
          <span data-indexed-ratio-blocks="<%= indexed_ratio_blocks %>" data-indexed-ratio="<%= indexed_ratio %>"></span>
          <%= gettext("- We're indexing this chain right now. Some of the counts may be inaccurate.") %>
        </div>
      <% end %>
      <%= render BlockScoutWeb.LayoutView, "_topnav.html", current_user: Conn.get_session(@conn, :current_user), conn: @conn %>
>>>>>>> ecad83a2

      <main class="js-ad-dependant-pt pt-5">
        <p class="alert alert-info" role="alert"><%= get_flash(@conn, :info) %></p>
        <p class="alert alert-danger" role="alert"><%= get_flash(@conn, :error) %></p>
        <%= @inner_content %>
      </main>
      <%= render BlockScoutWeb.LayoutView, "_footer.html", assigns %>
    </div>
    <%= if (
      @view_module != Elixir.BlockScoutWeb.ChainView &&
      @view_module != Elixir.BlockScoutWeb.BlockView &&
      @view_module != Elixir.BlockScoutWeb.BlockTransactionView &&
      @view_module != Elixir.BlockScoutWeb.AddressView &&
      @view_module != Elixir.BlockScoutWeb.TokensView &&
      @view_module != Elixir.BlockScoutWeb.TransactionView &&
      @view_module != Elixir.BlockScoutWeb.PendingTransactionView &&
      @view_module != Elixir.BlockScoutWeb.TransactionInternalTransactionView &&
      @view_module != Elixir.BlockScoutWeb.TransactionLogView &&
      @view_module != Elixir.BlockScoutWeb.TransactionRawTraceView &&
      @view_module != Elixir.BlockScoutWeb.TransactionTokenTransferView &&
      @view_module != Elixir.BlockScoutWeb.TransactionStateView &&
      @view_module != Elixir.BlockScoutWeb.AddressTransactionView &&
      @view_module != Elixir.BlockScoutWeb.AddressTokenTransferView &&
      @view_module != Elixir.BlockScoutWeb.AddressTokenView &&
      @view_module != Elixir.BlockScoutWeb.AddressInternalTransactionView &&
      @view_module != Elixir.BlockScoutWeb.AddressCoinBalanceView &&
      @view_module != Elixir.BlockScoutWeb.AddressLogsView &&
      @view_module != Elixir.BlockScoutWeb.AddressValidationView &&
      @view_module != Elixir.BlockScoutWeb.AddressContractView &&
      @view_module != Elixir.BlockScoutWeb.AddressContractVerificationView &&
      @view_module != Elixir.BlockScoutWeb.AddressContractVerificationViaJsonView &&
      @view_module != Elixir.BlockScoutWeb.AddressContractVerificationViaFlattenedCodeView &&
      @view_module != Elixir.BlockScoutWeb.AddressContractVerificationVyperView &&
      @view_module != Elixir.BlockScoutWeb.AddressReadContractView &&
      @view_module != Elixir.BlockScoutWeb.AddressReadProxyView &&
      @view_module != Elixir.BlockScoutWeb.AddressWriteContractView &&
      @view_module != Elixir.BlockScoutWeb.AddressWriteProxyView &&
      @view_module != Elixir.BlockScoutWeb.Tokens.TransferView &&
      @view_module != Elixir.BlockScoutWeb.Tokens.ContractView &&
      @view_module != Elixir.BlockScoutWeb.Tokens.HolderView &&
      @view_module != Elixir.BlockScoutWeb.Tokens.InventoryView &&
      @view_module != Elixir.BlockScoutWeb.Tokens.InstanceView &&
      @view_module != Elixir.BlockScoutWeb.Tokens.Instance.MetadataView &&
      @view_module != Elixir.BlockScoutWeb.Tokens.Instance.OverviewView &&
      @view_module != Elixir.BlockScoutWeb.Tokens.Instance.TransferView &&
      @view_module != Elixir.BlockScoutWeb.VerifiedContractsView &&
      @view_module != Elixir.BlockScoutWeb.APIDocsView &&
      @view_module != Elixir.BlockScoutWeb.Admin.DashboardView &&
      @view_module != Elixir.BlockScoutWeb.SearchView &&
      @view_module != Elixir.BlockScoutWeb.AddressContractVerificationViaStandardJsonInputView &&
      @view_module != Elixir.BlockScoutWeb.AddressContractVerificationViaMultiPartFilesView &&
      @view_module != Elixir.BlockScoutWeb.StakesView
    ) do %>
      <script defer data-cfasync="false" src="<%= static_path(@conn, "/js/app.js") %>"></script>
    <% end %>
    <%=
      for status <- ["error", "warning", "success", "question"] do
        render BlockScoutWeb.CommonComponentsView, "_modal_status.html", status: status
      end
    %>
    <%= render_existing(@view_module, "scripts.html", assigns) %>
    <%= if @view_module == Elixir.BlockScoutWeb.ChainView do %>
      <script defer data-cfasync="false" src="<%= static_path(@conn, "/js/chain.js") %>"></script>
      <script defer data-cfasync="false" src="<%= static_path(@conn, "/js/chart-loader.js") %>"></script>
      <script defer data-cfasync="false" src="<%= static_path(@conn, "/js/token-transfers-toggle.js") %>"></script>
    <% end %>
    <script defer src="<%= static_path(@conn, "/js/autocomplete.js") %>"></script>
    <%= if @view_module in [Elixir.BlockScoutWeb.AddressContractVerificationView, Elixir.BlockScoutWeb.AddressContractVerificationVyperView, Elixir.BlockScoutWeb.AddressContractVerificationViaFlattenedCodeView, Elixir.BlockScoutWeb.AddressContractVerificationViaMultiPartFilesView, Elixir.BlockScoutWeb.AddressContractVerificationViaJsonView, Elixir.BlockScoutWeb.AddressContractVerificationViaStandardJsonInputView] do %>
      <script defer data-cfasync="false" src="<%= static_path(@conn, "/js/verification-form.js") %>"></script>
    <% end %>
    <%= if @view_module in [Elixir.BlockScoutWeb.AddressContractVerificationViaMultiPartFilesView, Elixir.BlockScoutWeb.AddressContractVerificationViaJsonView, Elixir.BlockScoutWeb.AddressContractVerificationViaStandardJsonInputView] do %>
      <script defer data-cfasync="false" src="<%= static_path(@conn, "/js/dropzone.js") %>"></script>
    <% end %>
  </body>
</html><|MERGE_RESOLUTION|>--- conflicted
+++ resolved
@@ -217,9 +217,6 @@
           <%= raw(System.get_env("MAINTENANCE_ALERT_MESSAGE")) %>
         </div>
       <% end %>
-<<<<<<< HEAD
-      <%= render BlockScoutWeb.LayoutView, "_topnav.html", assigns %>
-=======
       <% indexed_ratio_blocks = Explorer.Chain.indexed_ratio_blocks() %>
       <% indexed_ratio =
       case Chain.finished_blocks_indexing?(indexed_ratio_blocks) do
@@ -234,7 +231,6 @@
         </div>
       <% end %>
       <%= render BlockScoutWeb.LayoutView, "_topnav.html", current_user: Conn.get_session(@conn, :current_user), conn: @conn %>
->>>>>>> ecad83a2
 
       <main class="js-ad-dependant-pt pt-5">
         <p class="alert alert-info" role="alert"><%= get_flash(@conn, :info) %></p>
