const path = require('path')
const TerserJSPlugin = require('terser-webpack-plugin')
const MiniCssExtractPlugin = require('mini-css-extract-plugin')
const CssMinimizerPlugin = require('css-minimizer-webpack-plugin')
const CopyWebpackPlugin = require('copy-webpack-plugin')
const { ContextReplacementPlugin } = require('webpack')
const glob = require('glob')
const webpack = require('webpack')

function transpileViewScript(file) {
  return {
    entry: file,
    output: {
      filename: file.replace('./js/view_specific/', ''),
      path: path.resolve(__dirname, '../priv/static/js')
    },
    module: {
      rules: [
        {
          test: /\.js$/,
          exclude: /node_modules/,
          use: {
            loader: 'babel-loader'
          }
        }
      ]
    }
  }
};

const jsOptimizationParams = {
  parallel: true
}

const autocompleteJs = {
  entry: {
    autocomplete: './js/lib/autocomplete.js'
  },
  output: {
    filename: '[name].min.js',
    path: path.resolve(__dirname, '../priv/static/js')
  },
  module: {
    rules: [
      {
        test: /\.css$/,
        use: [
          MiniCssExtractPlugin.loader,
          {
            loader: 'css-loader',
          }
        ]
      }
    ]
  },
  optimization: {
    minimizer: [
      new TerserJSPlugin(jsOptimizationParams),
    ]
  },
  plugins: [
    new MiniCssExtractPlugin({
      filename: '../css/autocomplete.css'
    })
  ]
}

const dropzoneJs = {
  entry: {
    dropzone: './js/lib/dropzone.js',
  },
  output: {
    filename: '[name].min.js',
    path: path.resolve(__dirname, '../priv/static/js')
  },
  module: {
    rules: [
      {
        test: /\.css$/,
        use: [
          MiniCssExtractPlugin.loader,
          {
            loader: 'css-loader',
          }
        ]
      }
    ]
  },
  optimization: {
    minimizer: [
      new TerserJSPlugin(jsOptimizationParams),
    ]
  }
}

const appJs =
  {
    entry: {
      app: './js/app.js',
      stakes: './js/pages/stakes.js',
      'chart-loader': './js/chart-loader.js',
      'chain': './js/pages/chain.js',
      'blocks': './js/pages/blocks.js',
      'address': './js/pages/address.js',
      'address-transactions': './js/pages/address/transactions.js',
      'address-token-transfers': './js/pages/address/token_transfers.js',
      'address-coin-balances': './js/pages/address/coin_balances.js',
      'address-internal-transactions': './js/pages/address/internal_transactions.js',
      'address-logs': './js/pages/address/logs.js',
      'address-validations': './js/pages/address/validations.js',
      'validated-transactions': './js/pages/transactions.js',
      'pending-transactions': './js/pages/pending_transactions.js',
      'transaction': './js/pages/transaction.js',
      'verification-form': './js/pages/verification_form.js',
      'token-counters': './js/pages/token_counters.js',
      'token-transfers': './js/pages/token/token_transfers.js',
      'admin-tasks': './js/pages/admin/tasks.js',
      'read-token-contract': './js/pages/read_token_contract.js',
      'smart-contract-helpers': './js/lib/smart_contract/index.js',
      'write-contract': './js/pages/write_contract.js',
      'token-transfers-toggle': './js/lib/token_transfers_toggle.js',
      'try-api': './js/lib/try_api.js',
      'try-eth-api': './js/lib/try_eth_api.js',
      'async-listing-load': './js/lib/async_listing_load',
      'non-critical': './css/non-critical.scss',
<<<<<<< HEAD
      'export-csv': './css/export-csv.scss',
      'datepicker': './js/lib/datepicker.js',
=======
      'main-page': './css/main-page.scss',
>>>>>>> 0e5b68b8
      'tokens': './js/pages/token/search.js',
      'faucet': './js/pages/faucet.js',
      'ad': './js/lib/ad.js',
      'banner': './js/lib/banner.js'
    },
    output: {
      filename: '[name].js',
      path: path.resolve(__dirname, '../priv/static/js')
    },
    optimization: {
      minimizer: [new TerserJSPlugin(jsOptimizationParams), new CssMinimizerPlugin()],
    },
    module: {
      rules: [
        {
          test: /\.js$/,
          exclude: /node_modules/,
          use: {
            loader: 'babel-loader'
          }
        },
        {
          test: /\.scss$/,
          use: [
            MiniCssExtractPlugin.loader,
            {
              loader: 'css-loader'
            }, {
              loader: 'postcss-loader'
            }, {
              loader: 'sass-loader',
              options: {
                sassOptions: {
                  precision: 8,
                  includePaths: [
                    'node_modules/bootstrap/scss',
                    'node_modules/@fortawesome/fontawesome-free/scss'
                  ]
                }
              }
            }
          ]
        }, {
          test: /\.(svg|ttf|eot|woff|woff2)$/,
          use: {
            loader: 'file-loader',
            options: {
              name: '[name].[ext]',
              outputPath: '../fonts/',
              publicPath: '../fonts/'
            }
          }
        }
      ]
    },
    resolve: {
      fallback: {
        "os": require.resolve("os-browserify/browser"),
        "https": require.resolve("https-browserify"),
        "http": require.resolve("stream-http"),
        "crypto": require.resolve("crypto-browserify"),
        "util": require.resolve("util/"),
        "stream": require.resolve("stream-browserify"),
        "assert": require.resolve("assert/"),
      }
    },
    plugins: [
      new MiniCssExtractPlugin({
        filename: '../css/[name].css'
      }),
      new CopyWebpackPlugin(
        {
          patterns: [
            { from: 'static/', to: '../' }
          ]
        }
      ),
      new ContextReplacementPlugin(/moment[\/\\]locale$/, /en/),
      new webpack.DefinePlugin({
        'process.env.SOCKET_ROOT': JSON.stringify(process.env.SOCKET_ROOT),
        'process.env.COIN': JSON.stringify(process.env.COIN),
        'process.env.FAUCET_VALUE': JSON.stringify(process.env.FAUCET_VALUE),
        'process.env.FAUCET_COIN': JSON.stringify(process.env.FAUCET_COIN),
        'process.env.FAUCET_JSONRPC_HTTP_URL': JSON.stringify(process.env.FAUCET_JSONRPC_HTTP_URL)
      }),
      new webpack.ProvidePlugin({
        process: 'process/browser',
        Buffer: ['buffer', 'Buffer'],
      }),
    ]
  }

const viewScripts = glob.sync('./js/view_specific/**/*.js').map(transpileViewScript)

module.exports = viewScripts.concat(appJs, autocompleteJs, dropzoneJs)<|MERGE_RESOLUTION|>--- conflicted
+++ resolved
@@ -123,12 +123,9 @@
       'try-eth-api': './js/lib/try_eth_api.js',
       'async-listing-load': './js/lib/async_listing_load',
       'non-critical': './css/non-critical.scss',
-<<<<<<< HEAD
       'export-csv': './css/export-csv.scss',
       'datepicker': './js/lib/datepicker.js',
-=======
       'main-page': './css/main-page.scss',
->>>>>>> 0e5b68b8
       'tokens': './js/pages/token/search.js',
       'faucet': './js/pages/faucet.js',
       'ad': './js/lib/ad.js',
