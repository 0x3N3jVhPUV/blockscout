defmodule Explorer.SmartContract.Verifier do
  @moduledoc """
  Module responsible to verify the Smart Contract.

  Given a contract source code the bytecode will be generated  and matched
  against the existing Creation Address Bytecode, if it matches the contract is
  then Verified.
  """

  alias Explorer.Chain
  alias Explorer.SmartContract.Solidity.CodeCompiler
  alias Explorer.SmartContract.Verifier.ConstructorArguments

  def evaluate_authenticity(_, %{"name" => ""}), do: {:error, :name}

  def evaluate_authenticity(_, %{"contract_source_code" => ""}),
    do: {:error, :contract_source_code}

  def evaluate_authenticity(address_hash, params) do
    latest_evm_version = List.last(CodeCompiler.allowed_evm_versions())
    evm_version = Map.get(params, "evm_version", latest_evm_version)

    Enum.reduce([evm_version | previous_evm_versions(evm_version)], false, fn version, acc ->
      case acc do
        {:ok, _} = result ->
          result

        _ ->
          cur_params = Map.put(params, "evm_version", version)
          verify(address_hash, cur_params)
      end
    end)
  end

  defp verify(address_hash, params) do
    name = Map.fetch!(params, "name")
    contract_source_code = Map.fetch!(params, "contract_source_code")
    optimization = Map.fetch!(params, "optimization")
    compiler_version = Map.fetch!(params, "compiler_version")
    external_libraries = Map.get(params, "external_libraries", %{})
    constructor_arguments = Map.get(params, "constructor_arguments", "")
    evm_version = Map.get(params, "evm_version")
    optimization_runs = Map.get(params, "optimization_runs", 200)

    solc_output =
      CodeCompiler.run(
        name: name,
        compiler_version: compiler_version,
        code: contract_source_code,
        optimize: optimization,
        optimization_runs: optimization_runs,
        evm_version: evm_version,
        external_libs: external_libraries
      )

    compare_bytecodes(solc_output, address_hash, constructor_arguments)
  end

  defp compare_bytecodes({:error, :name}, _, _), do: {:error, :name}
  defp compare_bytecodes({:error, _}, _, _), do: {:error, :compilation}

  defp compare_bytecodes({:ok, %{"abi" => abi, "bytecode" => bytecode}}, address_hash, arguments_data) do
    generated_bytecode = extract_bytecode(bytecode)

    "0x" <> blockchain_bytecode =
      address_hash
      |> Chain.smart_contract_bytecode()

    blockchain_bytecode_without_whisper = extract_bytecode(blockchain_bytecode)

    cond do
      generated_bytecode != blockchain_bytecode_without_whisper ->
        {:error, :generated_bytecode}

      has_constructor_with_params?(abi) && !ConstructorArguments.verify(address_hash, arguments_data) ->
        {:error, :constructor_arguments}

      true ->
        {:ok, %{abi: abi}}
    end
  end

  @doc """
  In order to discover the bytecode we need to remove the `swarm source` from
  the hash.

  For more information on the swarm hash, check out:
  https://solidity.readthedocs.io/en/v0.5.3/metadata.html#encoding-of-the-metadata-hash-in-the-bytecode
  """
  def extract_bytecode("0x" <> code) do
    "0x" <> extract_bytecode(code)
  end

  def extract_bytecode(code) do
    do_extract_bytecode([], String.downcase(code))
  end
<<<<<<< HEAD

  defp do_extract_bytecode(extracted, remaining) do
    case remaining do
      <<>> ->
        extracted
        |> Enum.reverse()
        |> :binary.list_to_bin()

=======

  defp do_extract_bytecode(extracted, remaining) do
    case remaining do
      <<>> ->
        extracted
        |> Enum.reverse()
        |> :binary.list_to_bin()

>>>>>>> ed301116
      "a165627a7a72305820" <> <<_::binary-size(64)>> <> "0029" <> _constructor_arguments ->
        extracted
        |> Enum.reverse()
        |> :binary.list_to_bin()

      <<next::binary-size(2)>> <> rest ->
        do_extract_bytecode([next | extracted], rest)
    end
  end

  def previous_evm_versions(current_evm_version) do
    index = Enum.find_index(CodeCompiler.allowed_evm_versions(), fn el -> el == current_evm_version end)

    cond do
      index == 0 ->
        []

      index == 1 ->
        [List.first(CodeCompiler.allowed_evm_versions())]

      true ->
        [
          Enum.at(CodeCompiler.allowed_evm_versions(), index - 1),
          Enum.at(CodeCompiler.allowed_evm_versions(), index - 2)
        ]
    end
  end

  defp has_constructor_with_params?(abi) do
    Enum.any?(abi, fn el -> el["type"] == "constructor" && el["inputs"] != [] end)
  end
end<|MERGE_RESOLUTION|>--- conflicted
+++ resolved
@@ -94,7 +94,6 @@
   def extract_bytecode(code) do
     do_extract_bytecode([], String.downcase(code))
   end
-<<<<<<< HEAD
 
   defp do_extract_bytecode(extracted, remaining) do
     case remaining do
@@ -103,16 +102,6 @@
         |> Enum.reverse()
         |> :binary.list_to_bin()
 
-=======
-
-  defp do_extract_bytecode(extracted, remaining) do
-    case remaining do
-      <<>> ->
-        extracted
-        |> Enum.reverse()
-        |> :binary.list_to_bin()
-
->>>>>>> ed301116
       "a165627a7a72305820" <> <<_::binary-size(64)>> <> "0029" <> _constructor_arguments ->
         extracted
         |> Enum.reverse()
