<<<<<<< HEAD
elixir 1.11.2
erlang 23.1.5
nodejs 14.15.1
=======
elixir 1.11.3
erlang 23.2.7
nodejs 14.16.0
>>>>>>> 4ff75f8e
<|MERGE_RESOLUTION|>--- conflicted
+++ resolved
@@ -1,9 +1,3 @@
-<<<<<<< HEAD
-elixir 1.11.2
-erlang 23.1.5
-nodejs 14.15.1
-=======
 elixir 1.11.3
 erlang 23.2.7
-nodejs 14.16.0
->>>>>>> 4ff75f8e
+nodejs 14.16.0