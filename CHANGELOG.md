--- conflicted
+++ resolved
@@ -22,8 +22,6 @@
 - [#2109](https://github.com/poanetwork/blockscout/pull/2109) - use bigger updates instead of `Multi` transactions in BlocksTransactionsMismatch
 - [#2075](https://github.com/poanetwork/blockscout/pull/2075) - add blocks cache
 
-<<<<<<< HEAD
-=======
 ### Fixes
 - [#2144](https://github.com/poanetwork/blockscout/pull/2144) - 'page not found' images path fixed for goerli
 - [#2142](https://github.com/poanetwork/blockscout/pull/2142) - Removed posdao theme and logo, added 'page not found' image for goerli
@@ -176,7 +174,6 @@
 
 ### Features
 
->>>>>>> ed301116
 - [#1815](https://github.com/poanetwork/blockscout/pull/1815) - Be able to search without prefix "0x"
 - [#1813](https://github.com/poanetwork/blockscout/pull/1813) - Add total blocks counter to the main page
 - [#1806](https://github.com/poanetwork/blockscout/pull/1806) - Verify contracts with a post request
