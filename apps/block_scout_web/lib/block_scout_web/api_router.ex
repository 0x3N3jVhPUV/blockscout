defmodule RPCTranslatorForwarder do
  @moduledoc """
  Phoenix router limits forwarding,
  so this module is to forward old paths for backward compatibility
  """
  alias BlockScoutWeb.API.RPC.RPCTranslator
  defdelegate init(opts), to: RPCTranslator
  defdelegate call(conn, opts), to: RPCTranslator
end

defmodule BlockScoutWeb.ApiRouter do
  @moduledoc """
  Router for API
  """
  use BlockScoutWeb, :router

  pipeline :api do
    plug(:accepts, ["json"])
  end

  scope "/v1", as: :api_v1 do
    pipe_through(:api)
<<<<<<< HEAD
    alias BlockScoutWeb.API.{RPC, V1}
    alias BlockScoutWeb.API.V1.{GasPriceOracleController, HealthController}
=======
    alias BlockScoutWeb.API.{EthRPC, RPC, V1}
    alias BlockScoutWeb.API.V1.HealthController
>>>>>>> e0481472

    get("/health", HealthController, :health)
    get("/gas-price-oracle", GasPriceOracleController, :gas_price_oracle)

    if Application.get_env(:block_scout_web, __MODULE__)[:reading_enabled] do
      get("/supply", V1.SupplyController, :supply)
      post("/eth-rpc", EthRPC.EthController, :eth_request)
    end

    if Application.get_env(:block_scout_web, __MODULE__)[:writing_enabled] do
      post("/decompiled_smart_contract", V1.DecompiledSmartContractController, :create)
      post("/verified_smart_contracts", V1.VerifiedSmartContractController, :create)
    end

    if Application.get_env(:block_scout_web, __MODULE__)[:reading_enabled] do
      forward("/", RPC.RPCTranslator, %{
        "block" => {RPC.BlockController, []},
        "account" => {RPC.AddressController, []},
        "logs" => {RPC.LogsController, []},
        "token" => {RPC.TokenController, []},
        "stats" => {RPC.StatsController, []},
        "contract" => {RPC.ContractController, [:verify]},
        "transaction" => {RPC.TransactionController, []}
      })
    end
  end

  # For backward compatibility. Should be removed
  scope "/" do
    pipe_through(:api)
    alias BlockScoutWeb.API.{EthRPC, RPC}

    if Application.get_env(:block_scout_web, __MODULE__)[:reading_enabled] do
      post("/eth-rpc", EthRPC.EthController, :eth_request)

      forward("/", RPCTranslatorForwarder, %{
        "block" => {RPC.BlockController, []},
        "account" => {RPC.AddressController, []},
        "logs" => {RPC.LogsController, []},
        "token" => {RPC.TokenController, []},
        "stats" => {RPC.StatsController, []},
        "contract" => {RPC.ContractController, [:verify]},
        "transaction" => {RPC.TransactionController, []}
      })
    end
  end
end<|MERGE_RESOLUTION|>--- conflicted
+++ resolved
@@ -20,13 +20,8 @@
 
   scope "/v1", as: :api_v1 do
     pipe_through(:api)
-<<<<<<< HEAD
-    alias BlockScoutWeb.API.{RPC, V1}
+    alias BlockScoutWeb.API.{EthRPC, RPC, V1}
     alias BlockScoutWeb.API.V1.{GasPriceOracleController, HealthController}
-=======
-    alias BlockScoutWeb.API.{EthRPC, RPC, V1}
-    alias BlockScoutWeb.API.V1.HealthController
->>>>>>> e0481472
 
     get("/health", HealthController, :health)
     get("/gas-price-oracle", GasPriceOracleController, :gas_price_oracle)
