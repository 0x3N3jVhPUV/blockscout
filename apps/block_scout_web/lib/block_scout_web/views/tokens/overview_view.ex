defmodule BlockScoutWeb.Tokens.OverviewView do
  use BlockScoutWeb, :view

  alias Explorer.Chain.{Address, SmartContract, Token}

  alias BlockScoutWeb.{CurrencyHelpers, LayoutView}

  @tabs ["token_transfers", "token_holders", "read_contract", "inventory"]
  @etherscan_token_link "https://etherscan.io/token/"
  @blockscout_base_link "https://blockscout.com/"

  @honey_token "0x71850b7e9ee3f13ab46d67167341e4bdc905eef9"

  def decimals?(%Token{decimals: nil}), do: false
  def decimals?(%Token{decimals: _}), do: true

  def token_name?(%Token{name: nil}), do: false
  def token_name?(%Token{name: _}), do: true

  def total_supply?(%Token{total_supply: nil}), do: false
  def total_supply?(%Token{total_supply: _}), do: true

  @doc """
  Get the current tab name/title from the request path and possible tab names.

  The tabs on mobile are represented by a dropdown list, which has a title. This title is the
  currently selected tab name. This function returns that name, properly gettext'ed.

  The list of possible tab names for this page is represented by the attribute @tab.

  Raises error if there is no match, so a developer of a new tab must include it in the list.
  """
  def current_tab_name(request_path) do
    @tabs
    |> Enum.filter(&tab_active?(&1, request_path))
    |> tab_name()
  end

  defp tab_name(["token_transfers"]), do: gettext("Token Transfers")
  defp tab_name(["token_holders"]), do: gettext("Token Holders")
  defp tab_name(["read_contract"]), do: gettext("Read Contract")
  defp tab_name(["inventory"]), do: gettext("Inventory")

  def display_inventory?(%Token{type: "ERC-721"}), do: true
  def display_inventory?(_), do: false

  def smart_contract_with_read_only_functions?(
        %Token{contract_address: %Address{smart_contract: %SmartContract{}}} = token
      ) do
    Enum.any?(token.contract_address.smart_contract.abi, &(&1["constant"] || &1["stateMutability"] == "view"))
  end

  def smart_contract_with_read_only_functions?(%Token{contract_address: %Address{smart_contract: nil}}), do: false

  @doc """
  Get the total value of the token supply in USD.
  """
  def total_supply_usd(token) do
    tokens = CurrencyHelpers.divide_decimals(token.total_supply, token.decimals)
    price = token.usd_value
    Decimal.mult(tokens, price)
  end

<<<<<<< HEAD
  def moon_token?(contract_address) do
    reddit_token?(contract_address, :moon_token_addresses)
  end

  def bricks_token?(contract_address) do
    reddit_token?(contract_address, :bricks_token_addresses)
  end

  def custom_token?(contract_address) do
    contract_address_lower = "0x" <> Base.encode16(contract_address.bytes, case: :lower)

    case contract_address_lower do
      @honey_token -> true
      _ -> false
    end
  end

  def honey_token?(contract_address) do
    contract_address_lower = "0x" <> Base.encode16(contract_address.bytes, case: :lower)

    case contract_address_lower do
      @honey_token -> true
      _ -> false
    end
  end

  def custom_token_icon(contract_address) do
    contract_address_lower = "0x" <> Base.encode16(contract_address.bytes, case: :lower)

    case contract_address_lower do
      _ -> ""
    end
  end

  defp reddit_token?(contract_address, env_var) do
    token_addresses_string = Application.get_env(:block_scout_web, env_var)
    contract_address_lower = Base.encode16(contract_address.bytes, case: :lower)

    if token_addresses_string do
      token_addresses =
        try do
          token_addresses_string
          |> String.downcase()
          |> String.split(",")
        rescue
          _ ->
            []
        end

      token_addresses
      |> Enum.any?(fn token ->
        token == "0x" <> contract_address_lower
      end)
    else
      false
    end
  end

=======
>>>>>>> 9e751932
  def foreign_bridged_token_explorer_link(token) do
    chain_id = Map.get(token, :foreign_chain_id)

    base_token_explorer_link = get_base_token_explorer_link(chain_id)

    foreign_token_contract_address_hash_string_no_prefix =
      token.foreign_token_contract_address_hash.bytes
      |> Base.encode16(case: :lower)

    foreign_token_contract_address_hash_string = "0x" <> foreign_token_contract_address_hash_string_no_prefix

    base_token_explorer_link <> foreign_token_contract_address_hash_string
  end

<<<<<<< HEAD
  defp get_base_token_explorer_link(chain_id) when not is_nil(chain_id) do
    case Decimal.to_integer(chain_id) do
      100 ->
        "https://blockscout.com/poa/xdai/tokens/"

      99 ->
        "https://blockscout.com/poa/core/tokens/"

      77 ->
        "https://blockscout.com/poa/sokol/tokens/"
=======
  # credo:disable-for-next-line /Complexity/
  defp get_base_token_explorer_link(chain_id) when not is_nil(chain_id) do
    case Decimal.to_integer(chain_id) do
      181 ->
        @blockscout_base_link <> "poa/qdai/tokens/"

      100 ->
        @blockscout_base_link <> "poa/xdai/tokens/"

      99 ->
        @blockscout_base_link <> "poa/core/tokens/"

      77 ->
        @blockscout_base_link <> "poa/sokol/tokens/"
>>>>>>> 9e751932

      42 ->
        "https://kovan.etherscan.io/token/"

      3 ->
        "https://ropsten.etherscan.io/token/"

      4 ->
        "https://rinkeby.etherscan.io/token/"

      5 ->
        "https://goerli.etherscan.io/token/"

      1 ->
<<<<<<< HEAD
        "https://etherscan.io/token/"
    end
  end

  defp get_base_token_explorer_link(_), do: "https://etherscan.io/"
=======
        @etherscan_token_link

      _ ->
        @etherscan_token_link
    end
  end

  defp get_base_token_explorer_link(_), do: @etherscan_token_link
>>>>>>> 9e751932
end<|MERGE_RESOLUTION|>--- conflicted
+++ resolved
@@ -61,7 +61,6 @@
     Decimal.mult(tokens, price)
   end
 
-<<<<<<< HEAD
   def moon_token?(contract_address) do
     reddit_token?(contract_address, :moon_token_addresses)
   end
@@ -120,8 +119,6 @@
     end
   end
 
-=======
->>>>>>> 9e751932
   def foreign_bridged_token_explorer_link(token) do
     chain_id = Map.get(token, :foreign_chain_id)
 
@@ -136,18 +133,6 @@
     base_token_explorer_link <> foreign_token_contract_address_hash_string
   end
 
-<<<<<<< HEAD
-  defp get_base_token_explorer_link(chain_id) when not is_nil(chain_id) do
-    case Decimal.to_integer(chain_id) do
-      100 ->
-        "https://blockscout.com/poa/xdai/tokens/"
-
-      99 ->
-        "https://blockscout.com/poa/core/tokens/"
-
-      77 ->
-        "https://blockscout.com/poa/sokol/tokens/"
-=======
   # credo:disable-for-next-line /Complexity/
   defp get_base_token_explorer_link(chain_id) when not is_nil(chain_id) do
     case Decimal.to_integer(chain_id) do
@@ -162,7 +147,6 @@
 
       77 ->
         @blockscout_base_link <> "poa/sokol/tokens/"
->>>>>>> 9e751932
 
       42 ->
         "https://kovan.etherscan.io/token/"
@@ -177,13 +161,6 @@
         "https://goerli.etherscan.io/token/"
 
       1 ->
-<<<<<<< HEAD
-        "https://etherscan.io/token/"
-    end
-  end
-
-  defp get_base_token_explorer_link(_), do: "https://etherscan.io/"
-=======
         @etherscan_token_link
 
       _ ->
@@ -192,5 +169,4 @@
   end
 
   defp get_base_token_explorer_link(_), do: @etherscan_token_link
->>>>>>> 9e751932
 end