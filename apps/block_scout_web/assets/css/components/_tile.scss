--- conflicted
+++ resolved
@@ -77,10 +77,7 @@
   font-weight: 700;
   line-height: 1.2;
   margin: 0 0 2px;
-<<<<<<< HEAD
-=======
   text-align: center;
->>>>>>> 8a746030
 
   &:last-child {
     margin-bottom: 0;
@@ -120,11 +117,8 @@
   font-size: 12px;
   font-weight: 400;
   line-height: 1.2;
-<<<<<<< HEAD
-=======
   text-align: center;
   padding: 0 5px;
->>>>>>> 8a746030
 }
 
 .tile-bottom-contents {
