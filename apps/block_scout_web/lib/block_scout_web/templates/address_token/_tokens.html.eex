--- conflicted
+++ resolved
@@ -38,21 +38,15 @@
     </p>
   </td>
   <td class="stakes-td">
-<<<<<<< HEAD
     <%= if @bridged_token && @bridged_token.lp_token && @bridged_token.custom_cap do %>
       <% lp_token_balance_usd = @token_balance.value |> Decimal.div(@token_balance.token.total_supply) |> Decimal.mult(@bridged_token.custom_cap) |> Decimal.round(4) %>
       <p class="mb-0 col-md-6 text-right">
         <span data-selector="token-balance-usd" data-usd-value="<%= lp_token_balance_usd %>"><%= ChainView.format_usd_value(lp_token_balance_usd) %></span>
-=======
-    <%= if @token.usd_value do %>
-      <p class="mb-0 col-md-6 text-right">
-        <span data-selector="token-balance-usd" data-usd-value="<%= Chain.balance_in_usd(@token_balance, @token) %>"><%= ChainView.format_usd_value(Chain.balance_in_usd(@token_balance, @token)) %></span>
->>>>>>> d8d272f7
       </p>
     <% else %>
       <%= if @token_balance.token.usd_value do %>
         <p class="mb-0 col-md-6 text-right">
-          <span data-selector="token-balance-usd" data-usd-value="<%= Chain.balance_in_usd(@token_balance) %>"><%= ChainView.format_usd_value(Chain.balance_in_usd(@token_balance)) %></span>
+          <span data-selector="token-balance-usd" data-usd-value="<%= Chain.balance_in_usd(@token_balance, @token) %>"><%= ChainView.format_usd_value(Chain.balance_in_usd(@token_balance, @token)) %></span>
         </p>
       <% end %>
     <% end %>
