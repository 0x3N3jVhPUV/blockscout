defmodule BlockScoutWeb.WebRouter do
  @moduledoc """
  Router for web app
  """
  use BlockScoutWeb, :router
  require Ueberauth

  pipeline :browser do
    plug(:accepts, ["html"])
    plug(:fetch_session)
    plug(:fetch_flash)
    plug(:protect_from_forgery)
    plug(BlockScoutWeb.CSPHeader)
    plug(BlockScoutWeb.ChecksumAddress)
  end

  if Mix.env() == :dev do
    forward("/sent_emails", Bamboo.SentEmailViewerPlug)
  end

  scope "/auth", BlockScoutWeb do
    pipe_through(:browser)

    get("/profile", Account.AuthController, :profile)
    get("/logout", Account.AuthController, :logout)
    get("/:provider", Account.AuthController, :request)
    get("/:provider/callback", Account.AuthController, :callback)
  end

  scope "/account", BlockScoutWeb do
    pipe_through(:browser)

    resources("/tag_address", Account.TagAddressController,
      only: [:index, :new, :create, :delete],
      as: :tag_address
    )

    resources("/tag_transaction", Account.TagTransactionController,
      only: [:index, :new, :create, :delete],
      as: :tag_transaction
    )

    resources("/watchlist", Account.WatchlistController,
      only: [:show],
      singleton: true,
      as: :watchlist
    )

    resources("/watchlist_address", Account.WatchlistAddressController,
      only: [:new, :create, :edit, :update, :delete],
      as: :watchlist_address
    )

    resources("/api_key", Account.ApiKeyController,
      only: [:new, :create, :edit, :update, :delete, :index],
      as: :api_key
    )
<<<<<<< HEAD
=======

    resources("/custom_abi", Account.CustomABIController,
      only: [:new, :create, :edit, :update, :delete, :index],
      as: :custom_abi
    )
>>>>>>> 3f71e0da
  end

  # Disallows Iframes (write routes)
  scope "/", BlockScoutWeb do
    pipe_through(:browser)
  end

  # Allows Iframes (read-only routes)
  scope "/", BlockScoutWeb do
    pipe_through([:browser, BlockScoutWeb.Plug.AllowIframe])

    resources("/", ChainController, only: [:show], singleton: true, as: :chain)

    resources("/market-history-chart", Chain.MarketHistoryChartController,
      only: [:show],
      singleton: true
    )

    resources("/transaction-history-chart", Chain.TransactionHistoryChartController,
      only: [:show],
      singleton: true
    )

    resources("/gas-usage-history-chart", Chain.GasUsageHistoryChartController,
      only: [:show],
      singleton: true
    )

    resources "/block", BlockController, only: [:show], param: "hash_or_number" do
      resources("/transactions", BlockTransactionController, only: [:index], as: :transaction)
    end

    resources("/blocks", BlockController, as: :blocks, only: [:index])

    resources "/blocks", BlockController,
      as: :block_secondary,
      only: [:show],
      param: "hash_or_number" do
      resources("/transactions", BlockTransactionController, only: [:index], as: :transaction)
    end

    get("/reorgs", BlockController, :reorg, as: :reorg)

    get("/uncles", BlockController, :uncle, as: :uncle)

    get("/validators", StakesController, :index, as: :validators, assigns: %{filter: :validator})
    get("/active-pools", StakesController, :index, as: :active_pools, assigns: %{filter: :active})

    get("/inactive-pools", StakesController, :index,
      as: :inactive_pools,
      assigns: %{filter: :inactive}
    )

    resources("/pending-transactions", PendingTransactionController, only: [:index])

    resources("/recent-transactions", RecentTransactionsController, only: [:index])

    get("/txs", TransactionController, :index)

    resources "/tx", TransactionController, only: [:show] do
      resources(
        "/internal-transactions",
        TransactionInternalTransactionController,
        only: [:index],
        as: :internal_transaction
      )

      resources(
        "/raw-trace",
        TransactionRawTraceController,
        only: [:index],
        as: :raw_trace
      )

      resources("/logs", TransactionLogController, only: [:index], as: :log)

      resources("/token-transfers", TransactionTokenTransferController,
        only: [:index],
        as: :token_transfer
      )
    end

    resources("/accounts", AddressController, only: [:index])

    resources("/tokens", TokensController, only: [:index])

    resources("/bridged-tokens", BridgedTokensController, only: [:index, :show])

    resources "/address", AddressController, only: [:show] do
      resources("/transactions", AddressTransactionController, only: [:index], as: :transaction)

      resources(
        "/internal-transactions",
        AddressInternalTransactionController,
        only: [:index],
        as: :internal_transaction
      )

      resources(
        "/validations",
        AddressValidationController,
        only: [:index],
        as: :validation
      )

      resources(
        "/contracts",
        AddressContractController,
        only: [:index],
        as: :contract
      )

      resources(
        "/decompiled-contracts",
        AddressDecompiledContractController,
        only: [:index],
        as: :decompiled_contract
      )

      resources(
        "/logs",
        AddressLogsController,
        only: [:index],
        as: :logs
      )

      resources(
        "/contract_verifications",
        AddressContractVerificationController,
        only: [:new],
        as: :verify_contract
      )

      resources(
        "/verify-via-flattened-code",
        AddressContractVerificationViaFlattenedCodeController,
        only: [:new],
        as: :verify_contract_via_flattened_code
      )

      resources(
        "/verify-via-metadata-json",
        AddressContractVerificationViaJsonController,
        only: [:new],
        as: :verify_contract_via_json
      )

      resources(
        "/verify-via-standard-json-input",
        AddressContractVerificationViaStandardJsonInputController,
        only: [:new],
        as: :verify_contract_via_standard_json_input
      )

      resources(
        "/verify-vyper-contract",
        AddressContractVerificationVyperController,
        only: [:new],
        as: :verify_vyper_contract
      )

      resources(
        "/read-contract",
        AddressReadContractController,
        only: [:index, :show],
        as: :read_contract
      )

      resources(
        "/read-proxy",
        AddressReadProxyController,
        only: [:index, :show],
        as: :read_proxy
      )

      resources(
        "/write-contract",
        AddressWriteContractController,
        only: [:index, :show],
        as: :write_contract
      )

      resources(
        "/write-proxy",
        AddressWriteProxyController,
        only: [:index, :show],
        as: :write_proxy
      )

      resources(
        "/token-transfers",
        AddressTokenTransferController,
        only: [:index],
        as: :token_transfers
      )

      resources("/tokens", AddressTokenController, only: [:index], as: :token) do
        resources(
          "/token-transfers",
          AddressTokenTransferController,
          only: [:index],
          as: :transfers
        )
      end

      resources(
        "/token-balances",
        AddressTokenBalanceController,
        only: [:index],
        as: :token_balance
      )

      resources(
        "/coin-balances",
        AddressCoinBalanceController,
        only: [:index],
        as: :coin_balance
      )

      resources(
        "/coin-balances/by-day",
        AddressCoinBalanceByDayController,
        only: [:index],
        as: :coin_balance_by_day
      )
    end

    resources "/token", Tokens.TokenController, only: [:show], as: :token do
      resources(
        "/token-transfers",
        Tokens.TransferController,
        only: [:index],
        as: :transfer
      )

      resources(
        "/read-contract",
        Tokens.ContractController,
        only: [:index],
        as: :read_contract
      )

      resources(
        "/write-contract",
        Tokens.ContractController,
        only: [:index],
        as: :write_contract
      )

      resources(
        "/read-proxy",
        Tokens.ContractController,
        only: [:index],
        as: :read_proxy
      )

      resources(
        "/write-proxy",
        Tokens.ContractController,
        only: [:index],
        as: :write_proxy
      )

      resources(
        "/token-holders",
        Tokens.HolderController,
        only: [:index],
        as: :holder
      )

      resources(
        "/inventory",
        Tokens.InventoryController,
        only: [:index],
        as: :inventory
      )

      resources(
        "/instance",
        Tokens.InstanceController,
        only: [:show],
        as: :instance
      ) do
        resources(
          "/token-transfers",
          Tokens.Instance.TransferController,
          only: [:index],
          as: :transfer
        )

        resources(
          "/metadata",
          Tokens.Instance.MetadataController,
          only: [:index],
          as: :metadata
        )

        resources(
          "/token-holders",
          Tokens.Instance.HolderController,
          only: [:index],
          as: :holder
        )
      end
    end

    resources "/tokens", Tokens.TokenController, only: [:show], as: :token_secondary do
      resources(
        "/token-transfers",
        Tokens.TransferController,
        only: [:index],
        as: :transfer
      )

      resources(
        "/read-contract",
        Tokens.ContractController,
        only: [:index],
        as: :read_contract
      )

      resources(
        "/write-contract",
        Tokens.ContractController,
        only: [:index],
        as: :write_contract
      )

      resources(
        "/read-proxy",
        Tokens.ContractController,
        only: [:index],
        as: :read_proxy
      )

      resources(
        "/write-proxy",
        Tokens.ContractController,
        only: [:index],
        as: :write_proxy
      )

      resources(
        "/token-holders",
        Tokens.HolderController,
        only: [:index],
        as: :holder
      )

      resources(
        "/inventory",
        Tokens.InventoryController,
        only: [:index],
        as: :inventory
      )

      resources(
        "/instance",
        Tokens.InstanceController,
        only: [:show],
        as: :instance
      ) do
        resources(
          "/token-transfers",
          Tokens.Instance.TransferController,
          only: [:index],
          as: :transfer
        )

        resources(
          "/metadata",
          Tokens.Instance.MetadataController,
          only: [:index],
          as: :metadata
        )

        resources(
          "/token-holders",
          Tokens.Instance.HolderController,
          only: [:index],
          as: :holder
        )
      end
    end

    resources(
      "/smart-contracts",
      SmartContractController,
      only: [:index, :show],
      as: :smart_contract
    )

    resources("/gas-tracker-consumers-3hrs", GasTrackerConsumersThreeHrsController,
      only: [:index],
      as: :gas_tracker_consumers_3hrs
    )

    resources("/gas-tracker-consumers-24hrs", GasTrackerConsumersDayController,
      only: [:index],
      as: :gas_tracker_consumers_day
    )

    resources("/gas-tracker-spenders-3hrs", GasTrackerSpendersThreeHrsController,
      only: [:index],
      as: :gas_tracker_spenders_3hrs
    )

    resources("/gas-tracker-spenders-24hrs", GasTrackerSpendersDayController,
      only: [:index],
      as: :gas_tracker_spenders_day
    )

    get("/address-counters", AddressController, :address_counters)

    get("/search", ChainController, :search)

    get("/search-logs", AddressLogsController, :search_logs)

    get("/search-results", SearchController, :search_results)

    get("/csv-export", CsvExportController, :index)

    post("/captcha", CaptchaController, :index)

    get("/transactions-csv", AddressTransactionController, :transactions_csv)

    get("/token-autocomplete", ChainController, :token_autocomplete)

    get("/token-transfers-csv", AddressTransactionController, :token_transfers_csv)

    get("/internal-transactions-csv", AddressTransactionController, :internal_transactions_csv)

    get("/logs-csv", AddressTransactionController, :logs_csv)

    get("/chain-blocks", ChainController, :chain_blocks, as: :chain_blocks)

    get("/token-counters", Tokens.TokenController, :token_counters)

    get("/*path", PageNotFoundController, :index)
  end
end<|MERGE_RESOLUTION|>--- conflicted
+++ resolved
@@ -55,14 +55,11 @@
       only: [:new, :create, :edit, :update, :delete, :index],
       as: :api_key
     )
-<<<<<<< HEAD
-=======
 
     resources("/custom_abi", Account.CustomABIController,
       only: [:new, :create, :edit, :update, :delete, :index],
       as: :custom_abi
     )
->>>>>>> 3f71e0da
   end
 
   # Disallows Iframes (write routes)
