--- conflicted
+++ resolved
@@ -17,11 +17,7 @@
   cache_static_manifest: "priv/static/cache_manifest.json",
   force_ssl: false,
   secret_key_base: System.get_env("SECRET_KEY_BASE"),
-<<<<<<< HEAD
-  check_origin: false,
-=======
   check_origin: System.get_env("CHECK_ORIGIN", "false") == "true" || false,
->>>>>>> cc417fbd
   http: [port: System.get_env("PORT")],
   url: [
     scheme: System.get_env("BLOCKSCOUT_PROTOCOL") || "https",
