<footer class="footer">
  <div class="footer-body container">
    <!-- Logo -->
    <div class="row footer-logo-row">
      <div class="col-md-12">
        <%= link to: webapp_url(@conn), class: "footer-brand" do %>
          <%= if logo_footer() do %>
            <img class="footer-logo" src="<%= static_path(@conn, logo_footer()) %>" alt="<%= subnetwork_title() %>" />
          <% end %>
          <%= if logo_text() do %>
            <span class="logo-text in-footer <%= unless logo_footer(), do: "no-logo" %>"> <%= logo_text() %> </span>
          <% end %>
        <% end %>
      </div>
    </div>

    <% other_explorers = other_explorers() %>
    <% col_size = if Enum.empty?(other_explorers), do: 3, else: 2 %>

    <div class="row">
      <div class="col-xs-12 col-lg-3">
        <p class="footer-info-text"><%= gettext("Blockscout is a tool for inspecting and analyzing EVM based blockchains. Blockchain explorer for Ethereum Networks.") %></p>
        <div class="footer-social-icons">
<<<<<<< HEAD
          <a href="https://github.com/lukso-network" rel="noreferrer" target="_blank" class="footer-social-icon" title='<%= gettext("Github") %>'>
=======
          <a href="<%= Application.get_env(:block_scout_web, :footer)[:github_link] %>" rel="noreferrer" target="_blank" class="footer-social-icon" title='<%= gettext("Github") %>'>
>>>>>>> 146de36e
            <div class="footer-social-icon-container fontawesome-icon github"></div>
          </a>
          <a href="https://www.twitter.com/lukso_io/" rel="noreferrer" target="_blank" class="footer-social-icon" title='<%= gettext("Twitter") %>'>
            <div class="footer-social-icon-container fontawesome-icon twitter"></div>
          </a>
          <a href="https://t.me/LUKSO" rel="noreferrer" target="_blank" class="footer-social-icon" title='<%= gettext("Telegram") %>'>
            <div class="footer-social-icon-container fontawesome-icon telegram"></div>
          </a>
        </div>
      </div>

      <div class="col-xs-12 col-md-4 col-lg-<%= col_size %> footer-list">
        <h3>BlockScout</h3>
        <ul>
          <li><a href="<%= issue_link(@conn) %>" rel="noreferrer" class="footer-link" target="_blank"><%= gettext("Submit an Issue") %></a></li>
          <li><a href="<%= Application.get_env(:block_scout_web, :footer)[:github_link] %>" rel="noreferrer" class="footer-link"><%= gettext("Contribute") %></a></li>
          <li><a href="<%= Application.get_env(:block_scout_web, :footer)[:chat_link] %>" rel="noreferrer" class="footer-link"><%= gettext("Chat (#blockscout)") %></a></li>
          <li><a href="<%= Application.get_env(:block_scout_web, :footer)[:forum_link] %>" rel="noreferrer" class="footer-link"><%= gettext("Forum") %></a></li>
          <%= if System.get_env("COIN_NAME") && System.get_env("NETWORK_PATH") && System.get_env("SUBNETWORK") && System.get_env("JSON_RPC") && System.get_env("CHAIN_ID") do %>
            <li><a class="footer-link js-btn-add-chain-to-mm btn-add-chain-to-mm in-footer" style="cursor: pointer;"><%= gettext("Add") <> " #{System.get_env("SUBNETWORK")}" %></a></li>
          <% end %>
        </ul>
      </div>
      <% main_nets = main_nets(other_networks()) %>

      <%= unless Enum.empty?(main_nets) do %>
        <div class="col-xs-12 col-md-4 col-lg-<%= col_size %> footer-list">
          <h3><%= gettext("Main Networks") %></h3>
          <ul>
            <%= for %{title: title, url: url} <- main_nets do %>
              <li><a href="<%= url %>" rel="norefferer" class="footer-link"> <%= title %> </a></li>
            <% end %>
          </ul>
        </div>
      <% end %>

      <% test_nets = test_nets(other_networks()) %>

      <%= unless Enum.empty?(test_nets) do %>
        <div class="col-xs-12 col-md-4 col-lg-<%= col_size %> footer-list">
          <h3><%= gettext("Test Networks") %></h3>
          <ul>
            <%= for %{title: title, url: url} <- test_nets do %>
              <li><a href="<%= url %>" rel="noreferrer" class="footer-link"> <%= title %> </a></li>
            <% end %>
          </ul>
        </div>
      <% end %>

      <%= unless Enum.empty?(other_explorers) do %>
        <div class="col-xs-12 col-md-4 col-lg-<%= col_size %> footer-list">
          <h3><%= gettext("Other Explorers") %></h3>
          <ul>
            <%= for {name, url} <- other_explorers do %>
              <li><a href="<%= url %>" rel="noreferrer" class="footer-link"> <%= name %> </a></li>
            <% end %>
          </ul>
        </div>
      <% end %>
    </div>

    <% version = version() %>

    <%= unless ignore_version?(version) do %>
      <% release_link = release_link(version) %>
      <div>
        <%= gettext("Version") %>: <%= release_link %>
      </div>
    <% end %>
  </div>
</footer><|MERGE_RESOLUTION|>--- conflicted
+++ resolved
@@ -21,11 +21,7 @@
       <div class="col-xs-12 col-lg-3">
         <p class="footer-info-text"><%= gettext("Blockscout is a tool for inspecting and analyzing EVM based blockchains. Blockchain explorer for Ethereum Networks.") %></p>
         <div class="footer-social-icons">
-<<<<<<< HEAD
-          <a href="https://github.com/lukso-network" rel="noreferrer" target="_blank" class="footer-social-icon" title='<%= gettext("Github") %>'>
-=======
           <a href="<%= Application.get_env(:block_scout_web, :footer)[:github_link] %>" rel="noreferrer" target="_blank" class="footer-social-icon" title='<%= gettext("Github") %>'>
->>>>>>> 146de36e
             <div class="footer-social-icon-container fontawesome-icon github"></div>
           </a>
           <a href="https://www.twitter.com/lukso_io/" rel="noreferrer" target="_blank" class="footer-social-icon" title='<%= gettext("Twitter") %>'>
