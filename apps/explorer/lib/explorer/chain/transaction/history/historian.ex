defmodule Explorer.Chain.Transaction.History.Historian do
  @moduledoc """
  Implements behaviour Historian which will compile TransactionStats from Block/Transaction data and then save the TransactionStats into the database for later retrevial.
  """
  require Logger
  use Explorer.History.Historian

  alias Explorer.{Chain, Repo}
  alias Explorer.Chain.{Block, Transaction}
  alias Explorer.Chain.Events.Publisher
  alias Explorer.Chain.Transaction.History.TransactionStats
  alias Explorer.History.Process, as: HistoryProcess

  import Ecto.Query, only: [from: 2, subquery: 1]

  @behaviour Historian

  @impl Historian
  def compile_records(num_days, records \\ []) do
    Logger.info("tx/per day chart: collect records for txs per day stats")

    if num_days == 1 do
      Logger.info("tx/per day chart: records collected #{inspect(records)}")

      records = [%{date: date_today(), number_of_transactions: 0, gas_used: 0, total_fee: 0} | records]
      # base case
      {:ok, records}
    else
      day_to_fetch = Date.add(date_today(), -1 * (num_days - 1))

      earliest = datetime(day_to_fetch, ~T[00:00:00])
      latest = datetime(day_to_fetch, ~T[23:59:59])

      Logger.info("tx/per day chart: earliest date #{DateTime.to_string(earliest)}")

      Logger.info("tx/per day chart: latest date #{DateTime.to_string(latest)}")

      with {:ok, min_block} <- Chain.timestamp_to_block_number(earliest, :after),
           {:ok, max_block} <- Chain.timestamp_to_block_number(latest, :after) do
        record =
          min_block
          |> compile_records_in_range(max_block)
          |> Map.put(:date, day_to_fetch)

        records = [
          record
          | records
        ]

        compile_records(num_days - 1, records)
      else
        _ ->
          min_max_block_query =
            from(block in Block,
              where: block.timestamp >= ^earliest and block.timestamp <= ^latest,
              select: {min(block.number), max(block.number)}
            )

          {min_block, max_block} = Repo.one(min_max_block_query, timeout: :infinity)

          if min_block && max_block do
            record =
              min_block
              |> compile_records_in_range(max_block)
              |> Map.put(:date, day_to_fetch)

            records = [
              record
              | records
            ]

            compile_records(num_days - 1, records)
          else
            records = [%{date: day_to_fetch, number_of_transactions: 0, gas_used: 0, total_fee: 0} | records]
            compile_records(num_days - 1, records)
          end
      end
    end
  end

  defp compile_records_in_range(min_block, max_block) do
    Logger.info("tx/per day chart: min/max block numbers [#{min_block}, #{max_block}]")

    all_transactions_query =
      from(
        transaction in Transaction,
        where: transaction.block_number >= ^min_block and transaction.block_number <= ^max_block
      )

<<<<<<< HEAD
    query =
      from(transaction in subquery(all_transactions_query),
        join: block in Block,
        on: transaction.block_hash == block.hash,
        where: block.consensus == true,
=======
    all_blocks_query =
      from(
        block in Block,
        where: block.consensus == true,
        where: block.number >= ^min_block and block.number <= ^max_block,
        select: block.number
      )

    query =
      from(transaction in subquery(all_transactions_query),
        join: block in subquery(all_blocks_query),
        on: transaction.block_number == block.number,
>>>>>>> b77bd120
        select: transaction
      )

    num_transactions = Repo.aggregate(query, :count, :hash, timeout: :infinity)
    Logger.info("tx/per day chart: num of transactions #{num_transactions}")
    gas_used = Repo.aggregate(query, :sum, :gas_used, timeout: :infinity)
    Logger.info("tx/per day chart: total gas used #{gas_used}")

    total_fee_query =
      from(transaction in subquery(all_transactions_query),
        join: block in Block,
        on: transaction.block_hash == block.hash,
        where: block.consensus == true,
        select: fragment("SUM(? * ?)", transaction.gas_price, transaction.gas_used)
      )

    total_fee = Repo.one(total_fee_query, timeout: :infinity)
    Logger.info("tx/per day chart: total fee #{total_fee}")

    %{number_of_transactions: num_transactions, gas_used: gas_used, total_fee: total_fee}
  end

  @impl Historian
  def save_records(records) do
    Logger.info("tx/per day chart: save records")

    {num_inserted, _} =
      Repo.insert_all(TransactionStats, records, on_conflict: {:replace_all_except, [:id]}, conflict_target: [:date])

    Logger.info("tx/per day chart: number of inserted #{num_inserted}")

    Publisher.broadcast(:transaction_stats)
    num_inserted
  end

  @spec datetime(Date.t(), Time.t()) :: DateTime.t()
  defp datetime(date, time) do
    {_success?, naive_dt} = NaiveDateTime.new(date, time)
    DateTime.from_naive!(naive_dt, "Etc/UTC")
  end

  defp date_today do
    HistoryProcess.config_or_default(:utc_today, Date.utc_today(), __MODULE__)
  end
end<|MERGE_RESOLUTION|>--- conflicted
+++ resolved
@@ -87,13 +87,6 @@
         where: transaction.block_number >= ^min_block and transaction.block_number <= ^max_block
       )
 
-<<<<<<< HEAD
-    query =
-      from(transaction in subquery(all_transactions_query),
-        join: block in Block,
-        on: transaction.block_hash == block.hash,
-        where: block.consensus == true,
-=======
     all_blocks_query =
       from(
         block in Block,
@@ -106,7 +99,6 @@
       from(transaction in subquery(all_transactions_query),
         join: block in subquery(all_blocks_query),
         on: transaction.block_number == block.number,
->>>>>>> b77bd120
         select: transaction
       )
 
