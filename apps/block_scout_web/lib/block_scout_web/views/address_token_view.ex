--- conflicted
+++ resolved
@@ -3,9 +3,5 @@
 
   alias BlockScoutWeb.{AddressView, ChainView}
   alias Explorer.Chain
-<<<<<<< HEAD
-  alias Explorer.Chain.Wei
-=======
   alias Explorer.Chain.{Address, Wei}
->>>>>>> a2a7e2a1
 end