--- conflicted
+++ resolved
@@ -195,7 +195,6 @@
     direction = Keyword.get(options, :direction)
     paging_options = Keyword.get(options, :paging_options, @default_paging_options)
 
-<<<<<<< HEAD
     if direction == nil do
       query_to_address_hash_wrapped =
         InternalTransaction
@@ -238,6 +237,7 @@
       |> Repo.all()
     else
       InternalTransaction
+      |> InternalTransaction.where_nonpending_block()
       |> InternalTransaction.where_address_fields_match(hash, direction)
       |> common_where_limit_order(paging_options)
       |> preload(transaction: :block)
@@ -255,11 +255,6 @@
 
   defp common_where_limit_order(query, paging_options) do
     query
-=======
-    InternalTransaction
-    |> InternalTransaction.where_nonpending_block()
-    |> InternalTransaction.where_address_fields_match(hash, direction)
->>>>>>> 26b8b7b4
     |> InternalTransaction.where_is_different_from_parent_transaction()
     |> InternalTransaction.where_block_number_is_not_null()
     |> page_internal_transaction(paging_options)
@@ -2509,11 +2504,8 @@
     |> for_parent_transaction(hash)
     |> join_associations(necessity_by_association)
     |> where_transaction_has_multiple_internal_transactions()
-<<<<<<< HEAD
     |> InternalTransaction.where_is_different_from_parent_transaction()
-=======
     |> InternalTransaction.where_nonpending_block()
->>>>>>> 26b8b7b4
     |> page_internal_transaction(paging_options)
     |> limit(^paging_options.page_size)
     |> order_by([internal_transaction], asc: internal_transaction.index)
