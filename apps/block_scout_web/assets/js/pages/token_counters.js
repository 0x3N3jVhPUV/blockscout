--- conflicted
+++ resolved
@@ -3,10 +3,7 @@
 import humps from 'humps'
 import { createStore, connectElements } from '../lib/redux_helpers.js'
 import '../lib/async_listing_load'
-<<<<<<< HEAD
-=======
 import '../app'
->>>>>>> b9702b02
 
 export const initialState = {
   channelDisconnected: false,
