--- conflicted
+++ resolved
@@ -21,16 +21,14 @@
 
 config :explorer, Explorer.Counters.AddressesWithBalanceCounter, enabled: false, enable_consolidation: false
 
-<<<<<<< HEAD
 # This historian is a GenServer whose init uses a Repo in a Task process.
 # This causes a ConnectionOwnership error
 config :explorer, Explorer.Chain.Transaction.History.Historian, enabled: false
 config :explorer, Explorer.Market.History.Historian, enabled: false
-=======
+
 config :explorer, Explorer.Counters.AddressesCounter, enabled: false, enable_consolidation: false
 
 config :explorer, Explorer.Market.History.Cataloger, enabled: false
->>>>>>> f9be7889
 
 config :explorer, Explorer.Tracer, disabled?: false
 
