--- conflicted
+++ resolved
@@ -52,10 +52,7 @@
 RUN mix compile
 
 RUN npm install npm@latest
-<<<<<<< HEAD
-=======
 RUN npm install canvas
->>>>>>> 2cbfe01e
 
 # Add blockscout npm deps
 RUN cd apps/block_scout_web/assets/ && \
