--- conflicted
+++ resolved
@@ -4054,12 +4054,8 @@
         accumulated_active: b.active,
         accumulated_rewards: b.reward,
         rewards_ratio: b.ratio,
-<<<<<<< HEAD
         active_gold: %{value: data.result},
-        receivable_votes: (g.num_members + 1) * total_locked_gold.number_value / denom.value
-=======
         receivable_votes: (g.num_members + 1) * total_locked_gold.number_value / fragment("nullif(?,0)", denom.value)
->>>>>>> dd90d919
       }
     )
   end
