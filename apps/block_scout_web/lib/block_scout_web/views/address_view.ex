defmodule BlockScoutWeb.AddressView do
  use BlockScoutWeb, :view

  require Logger

  alias BlockScoutWeb.LayoutView
  alias Explorer.Chain
<<<<<<< HEAD
  alias Explorer.Chain.{Address, CeloSigners, Hash, InternalTransaction, SmartContract, Token, TokenTransfer, Transaction, Wei}
=======

  alias Explorer.Chain.{
    Address,
    CeloValidator,
    Hash,
    InternalTransaction,
    SmartContract,
    Token,
    TokenTransfer,
    Transaction,
    Wei
  }

>>>>>>> 982ffa2a
  alias Explorer.Chain.Block.Reward
  alias Explorer.ExchangeRates.Token, as: TokenExchangeRate

  @dialyzer :no_match

  @tabs [
    "coin_balances",
    "contracts",
    "decompiled_contracts",
    "internal_transactions",
    "read_contract",
    "tokens",
    "transactions",
    "validations"
  ]

  def address_partial_selector(struct_to_render_from, direction, current_address, truncate \\ false)

  def address_partial_selector(%Address{} = address, _, current_address, truncate) do
    matching_address_check(current_address, address, contract?(address), truncate)
  end

  def address_partial_selector(
        %InternalTransaction{to_address_hash: nil, created_contract_address_hash: nil},
        :to,
        _current_address,
        _truncate
      ) do
    gettext("Contract Address Pending")
  end

  def address_partial_selector(
        %InternalTransaction{to_address: nil, created_contract_address: contract_address},
        :to,
        current_address,
        truncate
      ) do
    matching_address_check(current_address, contract_address, true, truncate)
  end

  def address_partial_selector(%InternalTransaction{to_address: address}, :to, current_address, truncate) do
    matching_address_check(current_address, address, contract?(address), truncate)
  end

  def address_partial_selector(%InternalTransaction{from_address: address}, :from, current_address, truncate) do
    matching_address_check(current_address, address, contract?(address), truncate)
  end

  def address_partial_selector(%TokenTransfer{to_address: address}, :to, current_address, truncate) do
    matching_address_check(current_address, address, contract?(address), truncate)
  end

  def address_partial_selector(%TokenTransfer{from_address: address}, :from, current_address, truncate) do
    matching_address_check(current_address, address, contract?(address), truncate)
  end

  def address_partial_selector(
        %Transaction{to_address_hash: nil, created_contract_address_hash: nil},
        :to,
        _current_address,
        _truncate
      ) do
    gettext("Contract Address Pending")
  end

  def address_partial_selector(
        %Transaction{to_address: nil, created_contract_address: contract_address},
        :to,
        current_address,
        truncate
      ) do
    matching_address_check(current_address, contract_address, true, truncate)
  end

  def address_partial_selector(%Transaction{to_address: address}, :to, current_address, truncate) do
    matching_address_check(current_address, address, contract?(address), truncate)
  end

  def address_partial_selector(%CeloValidator{group_address: address}, :group, current_address, truncate) do
    matching_address_check(current_address, address, contract?(address), truncate)
  end

  def address_partial_selector(%CeloValidator{signer: address}, :signer, current_address, truncate) do
    matching_address_check(current_address, address, contract?(address), truncate)
  end

  def address_partial_selector(%Transaction{from_address: address}, :from, current_address, truncate) do
    matching_address_check(current_address, address, contract?(address), truncate)
  end

  def address_partial_selector(%Reward{address: address}, _, current_address, truncate) do
    matching_address_check(current_address, address, false, truncate)
  end

  def address_partial_selector(%CeloSigners{account_address: address}, :signer_account, current_address, truncate) do
    matching_address_check(current_address, address, false, truncate)
  end

  def address_title(%Address{} = address) do
    if contract?(address) do
      gettext("Contract Address")
    else
      gettext("Address")
    end
  end

  @doc """
  Returns a formatted address balance and includes the unit.
  """
  def balance(%Address{fetched_coin_balance: nil}), do: ""

  def balance(%Address{fetched_coin_balance: balance}) do
    format_wei_value(balance, :ether)
  end

  def balance_percentage(_, nil), do: ""

  def balance_percentage(%Address{fetched_coin_balance: balance}, total_supply) do
    balance
    |> Wei.to(:ether)
    |> Decimal.div(Decimal.new(total_supply))
    |> Decimal.mult(100)
    |> Decimal.round(4)
    |> Decimal.to_string(:normal)
    |> Kernel.<>("% #{gettext("Market Cap")}")
  end

  def empty_exchange_rate?(exchange_rate) do
    TokenExchangeRate.null?(exchange_rate)
  end

  def balance_percentage(%Address{fetched_coin_balance: _} = address) do
    balance_percentage(address, Chain.total_supply())
  end

  def balance_block_number(%Address{fetched_coin_balance_block_number: nil}), do: ""

  def balance_block_number(%Address{fetched_coin_balance_block_number: fetched_coin_balance_block_number}) do
    to_string(fetched_coin_balance_block_number)
  end

  def contract?(%Address{contract_code: nil}), do: false

  def contract?(%Address{contract_code: _}), do: true

  def contract?(nil), do: true

  def validator?(val) when val > 0, do: true

  def validator?(_), do: false

  def hash(%Address{hash: hash}) do
    to_string(hash)
  end

  @doc """
  Returns the primary name of an address if available.
  """
  def primary_name(%Address{names: [_ | _] = address_names}) do
    case Enum.find(address_names, &(&1.primary == true)) do
      nil -> nil
      %Address.Name{name: name} -> name
    end
  end

  def primary_name(%Address{names: _}), do: nil

  def primary_validator_metadata(%Address{names: [_ | _] = address_names}) do
    case Enum.find(address_names, &(&1.primary == true)) do
      %Address.Name{
        metadata:
          metadata = %{
            "license_id" => _,
            "address" => _,
            "state" => _,
            "zipcode" => _,
            "expiration_date" => _,
            "created_date" => _
          }
      } ->
        metadata

      _ ->
        nil
    end
  end

  def primary_validator_metadata(%Address{names: _}), do: nil

  def format_datetime_string(unix_date) do
    unix_date
    |> DateTime.from_unix!()
    |> Timex.format!("{M}-{D}-{YYYY}")
  end

  def qr_code(address_hash) do
    address_hash
    |> to_string()
    |> QRCode.to_png()
    |> Base.encode64()
  end

  def smart_contract_verified?(%Address{smart_contract: %SmartContract{}}), do: true

  def smart_contract_verified?(%Address{smart_contract: nil}), do: false

  def smart_contract_with_read_only_functions?(%Address{smart_contract: %SmartContract{}} = address) do
    Enum.any?(address.smart_contract.abi, & &1["constant"])
  end

  def smart_contract_with_read_only_functions?(%Address{smart_contract: nil}), do: false

  def has_decompiled_code?(address) do
    address.has_decompiled_code? ||
      (Ecto.assoc_loaded?(address.decompiled_smart_contracts) && Enum.count(address.decompiled_smart_contracts) > 0)
  end

  def token_title(%Token{name: nil, contract_address_hash: contract_address_hash}) do
    contract_address_hash
    |> to_string
    |> String.slice(0..5)
  end

  def token_title(%Token{name: name, symbol: symbol}), do: "#{name} (#{symbol})"

  def incoming_transaction_count(address_hash) do
    address_hash
    |> Chain.address_to_incoming_transaction_count()
    |> BlockScoutWeb.Cldr.Number.to_string!(format: "#,###")
  end

  def trimmed_hash(%Hash{} = hash) do
    string_hash = to_string(hash)
    "#{String.slice(string_hash, 0..5)}–#{String.slice(string_hash, -6..-1)}"
  end

  def trimmed_hash(_), do: ""

  def trimmed_verify_link(hash) do
    string_hash = to_string(hash)
    "#{String.slice(string_hash, 0..21)}..."
  end

  def transaction_hash(%Address{contracts_creation_internal_transaction: %InternalTransaction{}} = address) do
    address.contracts_creation_internal_transaction.transaction_hash
  end

  def transaction_hash(%Address{contracts_creation_transaction: %Transaction{}} = address) do
    address.contracts_creation_transaction.hash
  end

  def from_address_hash(%Address{contracts_creation_internal_transaction: %InternalTransaction{}} = address) do
    address.contracts_creation_internal_transaction.from_address_hash
  end

  def from_address_hash(%Address{contracts_creation_transaction: %Transaction{}} = address) do
    address.contracts_creation_transaction.from_address_hash
  end

  def from_address_hash(_address) do
    nil
  end

  def address_link_to_other_explorer(link, address, full) do
    if full do
      link <> to_string(address)
    else
      trimmed_verify_link(link <> to_string(address))
    end
  end

  defp matching_address_check(%Address{hash: hash} = current_address, %Address{hash: hash}, contract?, truncate) do
    [
      view_module: __MODULE__,
      partial: "_responsive_hash.html",
      address: current_address,
      contract: contract?,
      truncate: truncate
    ]
  end

  defp matching_address_check(_current_address, %Address{} = address, contract?, truncate) do
    [
      view_module: __MODULE__,
      partial: "_link.html",
      address: address,
      contract: contract?,
      truncate: truncate
    ]
  end

  @doc """
  Get the current tab name/title from the request path and possible tab names.

  The tabs on mobile are represented by a dropdown list, which has a title. This title is the
  currently selected tab name. This function returns that name, properly gettext'ed.

  The list of possible tab names for this page is represented by the attribute @tab.

  Raises error if there is no match, so a developer of a new tab must include it in the list.
  """
  def current_tab_name(request_path) do
    @tabs
    |> Enum.filter(&tab_active?(&1, request_path))
    |> tab_name()
  end

  defp tab_name(["tokens"]), do: gettext("Tokens")
  defp tab_name(["transactions"]), do: gettext("Transactions")
  defp tab_name(["internal_transactions"]), do: gettext("Internal Transactions")
  defp tab_name(["contracts"]), do: gettext("Code")
  defp tab_name(["decompiled_contracts"]), do: gettext("Decompiled Code")
  defp tab_name(["read_contract"]), do: gettext("Read Contract")
  defp tab_name(["coin_balances"]), do: gettext("Coin Balance History")
  defp tab_name(["validations"]), do: gettext("Blocks Validated")
  defp tab_name(["logs"]), do: gettext("Logs")
  defp tab_name(["celo"]), do: "Celo Info"

  def short_hash(%Address{hash: hash}) do
    <<
      "0x",
      short_address::binary-size(6),
      _rest::binary
    >> = to_string(hash)

    "0x" <> short_address
  end

  def address_page_title(address) do
    cond do
      smart_contract_verified?(address) -> "#{address.smart_contract.name} (#{to_string(address)})"
      contract?(address) -> "Contract #{to_string(address)}"
      true -> "#{to_string(address)}"
    end
  end
end<|MERGE_RESOLUTION|>--- conflicted
+++ resolved
@@ -5,12 +5,10 @@
 
   alias BlockScoutWeb.LayoutView
   alias Explorer.Chain
-<<<<<<< HEAD
-  alias Explorer.Chain.{Address, CeloSigners, Hash, InternalTransaction, SmartContract, Token, TokenTransfer, Transaction, Wei}
-=======
 
   alias Explorer.Chain.{
     Address,
+    CeloSigners,
     CeloValidator,
     Hash,
     InternalTransaction,
@@ -21,7 +19,6 @@
     Wei
   }
 
->>>>>>> 982ffa2a
   alias Explorer.Chain.Block.Reward
   alias Explorer.ExchangeRates.Token, as: TokenExchangeRate
 
